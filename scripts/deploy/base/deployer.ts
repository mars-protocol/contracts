import { AssetConfig, DeploymentConfig, OracleConfig } from '../../types/config'
import { SigningCosmWasmClient } from '@cosmjs/cosmwasm-stargate'
import * as fs from 'fs'
import { printBlue, printGreen, printRed, printYellow } from '../../utils/chalk'
import { ARTIFACTS_PATH, Storage } from './storage'
import { InstantiateMsgs } from '../../types/msg'
import { writeFile } from 'fs/promises'
import { join, resolve } from 'path'
import assert from 'assert'
<<<<<<< HEAD
import { ExecuteMsg } from '../../types/generated/mars-swapper-osmosis/MarsSwapperOsmosis.types'
=======
import { InstantiateMsg as ParamsInstantiateMsg } from '../../types/generated/mars-params/MarsParams.types'
>>>>>>> de930220

export class Deployer {
  constructor(
    public config: DeploymentConfig,
    public client: SigningCosmWasmClient,
    public deployerAddress: string,
    private storage: Storage,
  ) {}

  async saveStorage() {
    await this.storage.save()
  }

  async assertDeployerBalance() {
    const accountBalance = await this.client.getBalance(
      this.deployerAddress,
      this.config.baseAssetDenom,
    )
    printYellow(
      `${this.config.baseAssetDenom} account balance is: ${accountBalance.amount} (${
        Number(accountBalance.amount) / 1e6
      } ${this.config.chainPrefix})`,
    )
    if (Number(accountBalance.amount) < 1_000_000 && this.config.chainId === 'osmo-test-4') {
      printRed(
        `not enough ${this.config.chainPrefix} tokens to complete action, you may need to go to a test faucet to get more tokens.`,
      )
    }
  }

  async upload(name: keyof Storage['codeIds'], file: string) {
    if (this.storage.codeIds[name]) {
      printBlue(`Wasm already uploaded :: ${name} :: ${this.storage.codeIds[name]}`)
      return
    }

    const wasm = fs.readFileSync(ARTIFACTS_PATH + file)
    const uploadResult = await this.client.upload(this.deployerAddress, wasm, 'auto')
    this.storage.codeIds[name] = uploadResult.codeId
    printGreen(`${this.config.chainId} :: ${name} : ${this.storage.codeIds[name]}`)
  }

  setOwnerAddr() {
    if (this.config.multisigAddr) {
      this.storage.owner = this.config.multisigAddr
    } else {
      this.storage.owner = this.deployerAddress
    }
    printGreen(`Owner is set to: ${this.storage.owner}`)
  }

  async instantiate(name: keyof Storage['addresses'], codeId: number, msg: InstantiateMsgs) {
    if (this.storage.addresses[name]) {
      printBlue(`Contract already instantiated :: ${name} :: ${this.storage.addresses[name]}`)
      return
    }

    const { contractAddress } = await this.client.instantiate(
      this.deployerAddress,
      codeId,
      msg,
      `mars-${name}`,
      'auto',
      { admin: this.storage.owner },
    )

    this.storage.addresses[name] = contractAddress
    printGreen(
      `${this.config.chainId} :: ${name} Contract Address : ${this.storage.addresses[name]}`,
    )
  }

  async instantiateAddressProvider() {
    const msg = {
      owner: this.deployerAddress,
      prefix: this.config.chainPrefix,
    }
    await this.instantiate('address-provider', this.storage.codeIds['address-provider']!, msg)
  }

  async instantiateRedBank() {
    const msg = {
      owner: this.deployerAddress,
      emergency_owner: this.storage.owner!,
      config: {
        address_provider: this.storage.addresses['address-provider']!,
        close_factor: '0.5',
      },
    }
    await this.instantiate('red-bank', this.storage.codeIds['red-bank']!, msg)
  }

  async instantiateIncentives() {
    const msg = {
      owner: this.deployerAddress,
      address_provider: this.storage.addresses['address-provider']!,
      mars_denom: this.config.marsDenom,
    }
    await this.instantiate('incentives', this.storage.codeIds.incentives!, msg)
  }

  async instantiateOracle() {
    const msg = {
      owner: this.deployerAddress,
      base_denom: this.config.baseAssetDenom,
    }
    await this.instantiate('oracle', this.storage.codeIds.oracle!, msg)
  }

<<<<<<< HEAD
  async instantiateRewards() {
    const msg = {
      owner: this.deployerAddress,
      address_provider: this.storage.addresses['address-provider']!,
      safety_tax_rate: this.config.safetyFundFeeShare,
      safety_fund_denom: this.config.safetyFundDenom,
      fee_collector_denom: this.config.feeCollectorDenom,
      channel_id: this.config.channelId,
      timeout_seconds: this.config.rewardCollectorTimeoutSeconds,
      slippage_tolerance: this.config.slippage_tolerance,
    }
    await this.instantiate('rewards-collector', this.storage.codeIds['rewards-collector']!, msg)
  }

  async setRoutes() {
    for (const route of this.config.swapRoutes) {
      await this.client.execute(
        this.deployerAddress,
        this.storage.addresses.swapper!,
        {
          set_route: route,
        } satisfies ExecuteMsg,
        'auto',
      )
    }

    printYellow(`${this.config.chainId} :: Rewards Collector Routes have been set`)
  }

  async saveDeploymentAddrsToFile() {
    const addressesDir = resolve(join(__dirname, '../../../deploy/addresses'))
    await writeFile(
      `${addressesDir}/${this.config.chainId}.json`,
      JSON.stringify(this.storage.addresses),
    )
  }

  async updateAddressProvider() {
    if (this.storage.execute.addressProviderUpdated) {
      printBlue('Addresses already updated.')
      return
    }
    const addressesToSet = [
      {
        address_type: 'rewards_collector',
        address: this.storage.addresses['rewards-collector'],
      },
      {
        address_type: 'incentives',
        address: this.storage.addresses.incentives,
      },
      {
        address_type: 'oracle',
        address: this.storage.addresses.oracle,
      },
      {
        address_type: 'red_bank',
        address: this.storage.addresses['red-bank'],
      },
      {
        address_type: 'fee_collector',
        address: this.config.feeCollectorAddr,
      },
      {
        address_type: 'safety_fund',
        address: this.config.safetyFundAddr,
      },
      {
        address_type: 'protocol_admin',
        address: this.config.protocolAdminAddr,
      },
    ]

    for (const addrObj of addressesToSet) {
      await this.client.execute(
        this.deployerAddress,
        this.storage.addresses['address-provider']!,
        { set_address: addrObj },
        'auto',
      )
    }
    printYellow('Address Provider update completed')
    this.storage.execute.addressProviderUpdated = true
  }

  async initializeAsset(assetConfig: AssetConfig) {
    if (this.storage.execute.assetsInitialized.includes(assetConfig.denom)) {
      printBlue(`${assetConfig.symbol} already initialized.`)
      return
    }

    const msg = {
      init_asset: {
        denom: assetConfig.denom,
        params: {
          max_loan_to_value: assetConfig.max_loan_to_value,
          reserve_factor: assetConfig.reserve_factor,
          liquidation_threshold: assetConfig.liquidation_threshold,
          liquidation_bonus: assetConfig.liquidation_bonus,
          interest_rate_model: {
            optimal_utilization_rate: assetConfig.interest_rate_model.optimal_utilization_rate,
            base: assetConfig.interest_rate_model.base,
            slope_1: assetConfig.interest_rate_model.slope_1,
            slope_2: assetConfig.interest_rate_model.slope_2,
          },
          deposit_cap: assetConfig.deposit_cap,
          deposit_enabled: assetConfig.deposit_enabled,
          borrow_enabled: assetConfig.borrow_enabled,
        },
      },
    }

    await this.client.execute(
      this.deployerAddress,
      this.storage.addresses['red-bank']!,
      msg,
      'auto',
    )

    printYellow(`${assetConfig.symbol} initialized`)

    this.storage.execute.assetsInitialized.push(assetConfig.denom)
=======
  async instantiateParams() {
    const msg: ParamsInstantiateMsg = {
      owner: this.deployerAddress,
      max_close_factor: this.config.maxCloseFactor,
    }
    await this.instantiate('params', this.storage.codeIds.params!, msg)
>>>>>>> de930220
  }

  async setOracle(oracleConfig: OracleConfig) {
    if (oracleConfig.price) {
      const msg = {
        set_price_source: {
          denom: oracleConfig.denom,
          price_source: {
            fixed: { price: oracleConfig.price },
          },
        },
      }
      await this.client.execute(this.deployerAddress, this.storage.addresses.oracle!, msg, 'auto')
    } else {
      const msg = {
        set_price_source: {
          denom: oracleConfig.denom,
          price_source: {
            geometric_twap: {
              pool_id: oracleConfig.pool_id,
              window_size: oracleConfig.window_size,
              downtime_detector: oracleConfig.downtime_detector,
            },
          },
        },
      }
      // see if we need fixed price for osmo - remove fixed price
      await this.client.execute(this.deployerAddress, this.storage.addresses.oracle!, msg, 'auto')
    }

    printYellow('Oracle Price is set.')

    this.storage.execute.oraclePriceSet = true

    const oracleResult = (await this.client.queryContractSmart(this.storage.addresses.oracle!, {
      price: { denom: oracleConfig.denom },
    })) as { price: number; denom: string }

    printGreen(
      `${this.config.chainId} :: ${oracleConfig.denom} oracle price :  ${JSON.stringify(
        oracleResult,
      )}`,
    )
  }

  async executeDeposit() {
    const msg = { deposit: {} }
    const coins = [
      {
        denom: this.config.atomDenom,
        amount: '1000000',
      },
    ]

    await this.client.execute(
      this.deployerAddress,
      this.storage.addresses['red-bank']!,
      msg,
      'auto',
      undefined,
      coins,
    )
    printYellow('Deposit Executed:')

    const msgTwo = { user_position: { user: this.deployerAddress } }
    console.log(await this.client.queryContractSmart(this.storage.addresses['red-bank']!, msgTwo))
  }

  async executeBorrow() {
    const msg = {
      borrow: {
        denom: this.config.atomDenom,
        amount: '300000',
      },
    }

    await this.client.execute(
      this.deployerAddress,
      this.storage.addresses['red-bank']!,
      msg,
      'auto',
    )
    printYellow('Borrow executed:')

    const msgTwo = { user_position: { user: this.deployerAddress } }
    console.log(await this.client.queryContractSmart(this.storage.addresses['red-bank']!, msgTwo))
  }

  async executeRepay() {
    const msg = { repay: {} }
    const coins = [
      {
        denom: this.config.atomDenom,
        amount: '300005',
      },
    ]

    await this.client.execute(
      this.deployerAddress,
      this.storage.addresses['red-bank']!,
      msg,
      'auto',
      undefined,
      coins,
    )
    printYellow('Repay executed:')

    const msgTwo = { user_position: { user: this.deployerAddress } }
    console.log(await this.client.queryContractSmart(this.storage.addresses['red-bank']!, msgTwo))
  }

  async executeWithdraw() {
    const msg = {
      withdraw: {
        denom: this.config.atomDenom,
        amount: '1000000',
      },
    }

    await this.client.execute(
      this.deployerAddress,
      this.storage.addresses['red-bank']!,
      msg,
      'auto',
    )
    printYellow('Withdraw executed:')

    const msgTwo = { user_position: { user: this.deployerAddress } }
    console.log(await this.client.queryContractSmart(this.storage.addresses['red-bank']!, msgTwo))
  }

  async executeRewardsSwap() {
    // Send some coins to the contract
    const coins = [
      {
        denom: this.config.atomDenom,
        amount: '2000000',
      },
    ]
    await this.client.sendTokens(
      this.deployerAddress,
      this.storage.addresses['rewards-collector']!,
      coins,
      'auto',
    )

    // Check contract balance before swap
    const atomBalanceBefore = await this.client.getBalance(
      this.storage.addresses['rewards-collector']!,
      this.config.atomDenom,
    )
    const baseAssetBalanceBefore = await this.client.getBalance(
      this.storage.addresses['rewards-collector']!,
      this.config.baseAssetDenom,
    )
    printYellow(
      `Rewards Collector balance:
      ${atomBalanceBefore.amount} ${atomBalanceBefore.denom}
      ${baseAssetBalanceBefore.amount} ${baseAssetBalanceBefore.denom}`,
    )

    // Execute swap
    const msg = {
      swap_asset: {
        denom: this.config.atomDenom,
      },
    }
    await this.client.execute(
      this.deployerAddress,
      this.storage.addresses['rewards-collector']!,
      msg,
      'auto',
    )
    // Check contract balance after swap
    const atomBalanceAfter = await this.client.getBalance(
      this.storage.addresses['rewards-collector']!,
      this.config.atomDenom,
    )
    const baseAssetBalanceAfter = await this.client.getBalance(
      this.storage.addresses['rewards-collector']!,
      this.config.baseAssetDenom,
    )
    printYellow(
      `Swap executed. Rewards Collector balance:
      ${atomBalanceAfter.amount} ${atomBalanceAfter.denom},
      ${baseAssetBalanceAfter.amount} ${baseAssetBalanceAfter.denom}`,
    )

    // swapped all atom balance
    assert.equal(Number(atomBalanceAfter.amount), 0)
    // base asset balance should be greater after swap
    assert(Number(baseAssetBalanceAfter.amount) > Number(baseAssetBalanceBefore.amount))
  }

  async updateIncentivesContractOwner() {
    const msg = {
      update_owner: {
        propose_new_owner: {
          proposed: this.storage.owner,
        },
      },
    }
    await this.client.execute(this.deployerAddress, this.storage.addresses.incentives!, msg, 'auto')
    printYellow('Owner updated to Mutlisig for Incentives')
    const incentivesConfig = (await this.client.queryContractSmart(
      this.storage.addresses.incentives!,
      {
        config: {},
      },
    )) as { proposed_new_owner: string; prefix: string }

    printRed(`${incentivesConfig.proposed_new_owner}`)
    assert.equal(incentivesConfig.proposed_new_owner, this.config.multisigAddr)
  }

  async updateRedBankContractOwner() {
    const msg = {
      update_owner: {
        propose_new_owner: {
          proposed: this.storage.owner,
        },
      },
    }
    await this.client.execute(
      this.deployerAddress,
      this.storage.addresses['red-bank']!,
      msg,
      'auto',
    )
    printYellow('Owner updated to Mutlisig for Red Bank')
    const redbankConfig = (await this.client.queryContractSmart(
      this.storage.addresses['red-bank']!,
      {
        config: {},
      },
    )) as { proposed_new_owner: string; prefix: string }

    assert.equal(redbankConfig.proposed_new_owner, this.config.multisigAddr)
  }

  async updateOracleContractOwner() {
    const msg = {
      update_owner: {
        propose_new_owner: {
          proposed: this.storage.owner,
        },
      },
    }
    await this.client.execute(this.deployerAddress, this.storage.addresses.oracle!, msg, 'auto')
    printYellow('Owner updated to Mutlisig for Oracle')
    const oracleConfig = (await this.client.queryContractSmart(this.storage.addresses.oracle!, {
      config: {},
    })) as { proposed_new_owner: string; prefix: string }

    assert.equal(oracleConfig.proposed_new_owner, this.config.multisigAddr)
  }

  async updateRewardsContractOwner() {
    const msg = {
      update_owner: {
        propose_new_owner: {
          proposed: this.storage.owner,
        },
      },
    }
    await this.client.execute(
      this.deployerAddress,
      this.storage.addresses['rewards-collector']!,
      msg,
      'auto',
    )
    printYellow('Owner updated to Mutlisig for Rewards Collector')
    const rewardsConfig = (await this.client.queryContractSmart(
      this.storage.addresses['rewards-collector']!,
      {
        config: {},
      },
    )) as { proposed_new_owner: string; prefix: string }

    assert.equal(rewardsConfig.proposed_new_owner, this.config.multisigAddr)
  }

  async updateAddressProviderContractOwner() {
    const msg = {
      update_owner: {
        propose_new_owner: {
          proposed: this.storage.owner,
        },
      },
    }
    await this.client.execute(
      this.deployerAddress,
      this.storage.addresses['address-provider']!,
      msg,
      'auto',
    )
    printYellow('Owner updated to Mutlisig for Rewards Collector')
    const addressProviderConfig = (await this.client.queryContractSmart(
      this.storage.addresses['address-provider']!,
      {
        config: {},
      },
    )) as { proposed_new_owner: string; prefix: string }

    assert.equal(addressProviderConfig.proposed_new_owner, this.config.multisigAddr)
  }
}<|MERGE_RESOLUTION|>--- conflicted
+++ resolved
@@ -7,11 +7,8 @@
 import { writeFile } from 'fs/promises'
 import { join, resolve } from 'path'
 import assert from 'assert'
-<<<<<<< HEAD
 import { ExecuteMsg } from '../../types/generated/mars-swapper-osmosis/MarsSwapperOsmosis.types'
-=======
 import { InstantiateMsg as ParamsInstantiateMsg } from '../../types/generated/mars-params/MarsParams.types'
->>>>>>> de930220
 
 export class Deployer {
   constructor(
@@ -121,7 +118,6 @@
     await this.instantiate('oracle', this.storage.codeIds.oracle!, msg)
   }
 
-<<<<<<< HEAD
   async instantiateRewards() {
     const msg = {
       owner: this.deployerAddress,
@@ -244,14 +240,14 @@
     printYellow(`${assetConfig.symbol} initialized`)
 
     this.storage.execute.assetsInitialized.push(assetConfig.denom)
-=======
+  }
+
   async instantiateParams() {
     const msg: ParamsInstantiateMsg = {
       owner: this.deployerAddress,
       max_close_factor: this.config.maxCloseFactor,
     }
     await this.instantiate('params', this.storage.codeIds.params!, msg)
->>>>>>> de930220
   }
 
   async setOracle(oracleConfig: OracleConfig) {
