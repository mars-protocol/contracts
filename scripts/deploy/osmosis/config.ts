--- conflicted
+++ resolved
@@ -42,7 +42,7 @@
 }
 
 export const atomAsset: AssetConfig = {
-  denom: 'ibc/27394FB092D2ECCD56123C74F36E4C1F926001CEADA9CA97EA622B25F41E5EB2',
+  denom: atom,
   max_loan_to_value: '0.68',
   reserve_factor: '0.2',
   liquidation_threshold: '0.7',
@@ -59,8 +59,26 @@
   symbol: 'ATOM',
 }
 
+export const atomAssetTest: AssetConfig = {
+  denom: atomTest,
+  max_loan_to_value: '0.68',
+  reserve_factor: '0.2',
+  liquidation_threshold: '0.7',
+  liquidation_bonus: '0.15',
+  interest_rate_model: {
+    optimal_utilization_rate: '0.6',
+    base: '0',
+    slope_1: '0.15',
+    slope_2: '3',
+  },
+  deposit_cap: '100000000000',
+  deposit_enabled: true,
+  borrow_enabled: true,
+  symbol: 'ATOM',
+}
+
 export const axlUSDCAsset: AssetConfig = {
-  denom: 'ibc/D189335C6E4A68B513C10AB227BF1C1D38C746766278BA3EEB4FB14124F1D858',
+  denom: axlUSDC,
   max_loan_to_value: '0.74',
   reserve_factor: '0.2',
   liquidation_threshold: '0.75',
@@ -76,6 +94,47 @@
   borrow_enabled: true,
   symbol: 'axlUSDC',
 }
+
+export const axlUSDCAssetTest: AssetConfig = {
+  denom: usdcTest,
+  max_loan_to_value: '0.74',
+  reserve_factor: '0.2',
+  liquidation_threshold: '0.75',
+  liquidation_bonus: '0.1',
+  interest_rate_model: {
+    optimal_utilization_rate: '0.8',
+    base: '0',
+    slope_1: '0.2',
+    slope_2: '2',
+  },
+  deposit_cap: '500000000000',
+  deposit_enabled: true,
+  borrow_enabled: true,
+  symbol: 'axlUSDC',
+}
+
+export const marsAssetTest: AssetConfig = {
+  denom: marsTest,
+  max_loan_to_value: '0.74',
+  reserve_factor: '0.2',
+  liquidation_threshold: '0.75',
+  liquidation_bonus: '0.1',
+  interest_rate_model: {
+    optimal_utilization_rate: '0.8',
+    base: '0',
+    slope_1: '0.2',
+    slope_2: '2',
+  },
+  deposit_cap: '500000000000',
+  deposit_enabled: true,
+  borrow_enabled: true,
+  symbol: 'mars',
+}
+
+// export const osmoOracle: OracleConfig = {
+//   denom: 'uosmo',
+//   price: '1',
+// }
 
 export const atomOracle: OracleConfig = {
   denom: 'ibc/27394FB092D2ECCD56123C74F36E4C1F926001CEADA9CA97EA622B25F41E5EB2',
@@ -88,6 +147,13 @@
   },
 }
 
+// export const atomOracleTest: OracleConfig = {
+//   denom: atomTest,
+//   pool_id: 'TBD',
+//   window_size: 1800,
+//   downtime_detector: { downtime: 'duration30m', recovery: 7200 },
+// }
+
 export const axlUSDCOracle: OracleConfig = {
   denom: 'ibc/D189335C6E4A68B513C10AB227BF1C1D38C746766278BA3EEB4FB14124F1D858',
   price_source: {
@@ -99,25 +165,40 @@
   },
 }
 
+export const axlUSDCOracleTest: OracleConfig = {
+  denom: usdcTest,
+  price_source: {
+    geometric_twap: {
+      pool_id: 5,
+      window_size: 1800,
+      downtime_detector: { downtime: 'duration30m', recovery: 7200 },
+    },
+  },
+}
+
+export const marsOracleTest: OracleConfig = {
+  denom: marsTest,
+  price_source: {
+    geometric_twap: {
+      pool_id: 9,
+      window_size: 1800,
+      downtime_detector: { downtime: 'duration30m', recovery: 7200 },
+    },
+  },
+}
+
 // axlUSDC does not have a pool on testnet so config can't have swapRoutes configured correctly
 export const osmosisTestnetConfig: DeploymentConfig = {
-<<<<<<< HEAD
-  chainName: 'osmosis',
-  atomDenom: atomTest,
-  baseAssetDenom: 'uosmo',
-  chainId: 'osmo-test-5',
-=======
   oracleName: 'osmosis',
   atomDenom: atom,
   baseAssetDenom: 'uosmo',
   gasPrice: '0.1uosmo',
   chainId: 'osmo-test-4',
->>>>>>> 851d0de1
   chainPrefix: 'osmo',
-  channelId: 'channel-24',
+  channelId: 'channel-2083',
   marsDenom: marsTest,
   rewardCollectorTimeoutSeconds: 600,
-  rpcEndpoint: 'https://rpc.osmotest5.osmosis.zone',
+  rpcEndpoint: 'https://rpc-test.osmosis.zone',
   safetyFundFeeShare: '0.5',
   deployerMnemonic:
     'elevator august inherit simple buddy giggle zone despair marine rich swim danger blur people hundred faint ladder wet toe strong blade utility trial process',
@@ -127,25 +208,18 @@
   runTests: false,
   mainnet: false,
   feeCollectorDenom: marsTest,
-  safetyFundDenom: usdcTest,
+  safetyFundDenom: axlUSDC,
   swapRoutes: [
-    { denom_in: 'uosmo', denom_out: usdcTest, route: [{ pool_id: 5, token_out_denom: usdcTest }] },
-    {
-      denom_in: 'uosmo',
-      denom_out: marsTest,
-      route: [{ pool_id: marsOsmoPoolTest, token_out_denom: marsTest }],
-    },
+    { denom_in: atom, denom_out: 'uosmo', route: [{ pool_id: 1, token_out_denom: 'uosmo' }] },
   ],
   safetyFundAddr: safetyFundAddr,
   protocolAdminAddr: protocolAdminAddr,
   feeCollectorAddr: feeCollectorAddr,
-<<<<<<< HEAD
-  maxCloseFactor: '0.5',
-=======
   swapperDexName: 'osmosis',
   assets: [osmoAsset, atomAsset, axlUSDCAsset],
   oracleConfigs: [atomOracle, axlUSDCOracle],
->>>>>>> 851d0de1
+  chainName: 'osmo-test-5',
+  maxCloseFactor: '0.5',
 }
 
 // axlUSDC does not have a pool on testnet so config can't have swapRoutes configured correctly
@@ -177,13 +251,11 @@
   safetyFundAddr: safetyFundAddr,
   protocolAdminAddr: protocolAdminAddr,
   feeCollectorAddr: feeCollectorAddr,
-<<<<<<< HEAD
-  maxCloseFactor: '0.5',
-=======
   swapperDexName: 'osmosis',
   assets: [osmoAsset, atomAsset, axlUSDCAsset],
   oracleConfigs: [atomOracle, axlUSDCOracle],
->>>>>>> 851d0de1
+  chainName: 'osmo-test-5',
+  maxCloseFactor: '0.5',
 }
 
 export const osmosisMainnet: DeploymentConfig = {
@@ -242,13 +314,11 @@
   safetyFundAddr: safetyFundAddr,
   protocolAdminAddr: protocolAdminAddr,
   feeCollectorAddr: feeCollectorAddr,
-<<<<<<< HEAD
-  maxCloseFactor: '0.5',
-=======
   swapperDexName: 'osmosis',
   assets: [osmoAsset, atomAsset, axlUSDCAsset],
   oracleConfigs: [atomOracle, axlUSDCOracle],
->>>>>>> 851d0de1
+  chainName: 'osmosis',
+  maxCloseFactor: '0.5',
 }
 
 export const osmosisLocalConfig: DeploymentConfig = {
@@ -278,159 +348,9 @@
   safetyFundAddr: safetyFundAddr,
   protocolAdminAddr: protocolAdminAddr,
   feeCollectorAddr: feeCollectorAddr,
-<<<<<<< HEAD
-  maxCloseFactor: '0.5',
-}
-
-export const osmoAsset: AssetConfig = {
-  denom: 'uosmo',
-  max_loan_to_value: '0.59',
-  reserve_factor: '0.2',
-  liquidation_threshold: '0.61',
-  liquidation_bonus: '0.15',
-  interest_rate_model: {
-    optimal_utilization_rate: '0.6',
-    base: '0',
-    slope_1: '0.15',
-    slope_2: '3',
-  },
-  deposit_cap: '2500000000000',
-  deposit_enabled: true,
-  borrow_enabled: true,
-  symbol: 'OSMO',
-}
-
-export const atomAsset: AssetConfig = {
-  denom: atom,
-  max_loan_to_value: '0.68',
-  reserve_factor: '0.2',
-  liquidation_threshold: '0.7',
-  liquidation_bonus: '0.15',
-  interest_rate_model: {
-    optimal_utilization_rate: '0.6',
-    base: '0',
-    slope_1: '0.15',
-    slope_2: '3',
-  },
-  deposit_cap: '100000000000',
-  deposit_enabled: true,
-  borrow_enabled: true,
-  symbol: 'ATOM',
-}
-
-export const atomAssetTest: AssetConfig = {
-  denom: atomTest,
-  max_loan_to_value: '0.68',
-  reserve_factor: '0.2',
-  liquidation_threshold: '0.7',
-  liquidation_bonus: '0.15',
-  interest_rate_model: {
-    optimal_utilization_rate: '0.6',
-    base: '0',
-    slope_1: '0.15',
-    slope_2: '3',
-  },
-  deposit_cap: '100000000000',
-  deposit_enabled: true,
-  borrow_enabled: true,
-  symbol: 'ATOM',
-}
-
-export const axlUSDCAsset: AssetConfig = {
-  denom: axlUSDC,
-  max_loan_to_value: '0.74',
-  reserve_factor: '0.2',
-  liquidation_threshold: '0.75',
-  liquidation_bonus: '0.1',
-  interest_rate_model: {
-    optimal_utilization_rate: '0.8',
-    base: '0',
-    slope_1: '0.2',
-    slope_2: '2',
-  },
-  deposit_cap: '500000000000',
-  deposit_enabled: true,
-  borrow_enabled: true,
-  symbol: 'axlUSDC',
-}
-
-export const axlUSDCAssetTest: AssetConfig = {
-  denom: usdcTest,
-  max_loan_to_value: '0.74',
-  reserve_factor: '0.2',
-  liquidation_threshold: '0.75',
-  liquidation_bonus: '0.1',
-  interest_rate_model: {
-    optimal_utilization_rate: '0.8',
-    base: '0',
-    slope_1: '0.2',
-    slope_2: '2',
-  },
-  deposit_cap: '500000000000',
-  deposit_enabled: true,
-  borrow_enabled: true,
-  symbol: 'axlUSDC',
-}
-
-export const marsAssetTest: AssetConfig = {
-  denom: marsTest,
-  max_loan_to_value: '0.74',
-  reserve_factor: '0.2',
-  liquidation_threshold: '0.75',
-  liquidation_bonus: '0.1',
-  interest_rate_model: {
-    optimal_utilization_rate: '0.8',
-    base: '0',
-    slope_1: '0.2',
-    slope_2: '2',
-  },
-  deposit_cap: '500000000000',
-  deposit_enabled: true,
-  borrow_enabled: true,
-  symbol: 'mars',
-}
-
-export const osmoOracle: OracleConfig = {
-  denom: 'uosmo',
-  price: '1',
-}
-
-export const atomOracle: OracleConfig = {
-  denom: atom,
-  pool_id: 1,
-  window_size: 1800,
-  downtime_detector: { downtime: 'duration30m', recovery: 7200 },
-}
-
-// export const atomOracleTest: OracleConfig = {
-//   denom: atomTest,
-//   pool_id: 'TBD',
-//   window_size: 1800,
-//   downtime_detector: { downtime: 'duration30m', recovery: 7200 },
-// }
-
-export const axlUSDCOracle: OracleConfig = {
-  denom: 'ibc/D189335C6E4A68B513C10AB227BF1C1D38C746766278BA3EEB4FB14124F1D858',
-  pool_id: 678,
-  window_size: 1800,
-  downtime_detector: { downtime: 'duration30m', recovery: 7200 },
-}
-
-export const axlUSDCOracleTest: OracleConfig = {
-  denom: usdcTest,
-  pool_id: 5,
-  window_size: 1800,
-  downtime_detector: { downtime: 'duration30m', recovery: 7200 },
-}
-
-export const marsOracleTest: OracleConfig = {
-  denom: marsTest,
-  pool_id: 9,
-  window_size: 1800,
-  downtime_detector: { downtime: 'duration30m', recovery: 7200 },
-=======
   swapperDexName: 'osmosis',
   assets: [osmoAsset, atomAsset, axlUSDCAsset],
   oracleConfigs: [atomOracle, axlUSDCOracle],
->>>>>>> 851d0de1
+  chainName: 'osmosis',
+  maxCloseFactor: '0.5',
 }