export interface StorageItems {
  codeIds: {
    'red-bank'?: number
    'rewards-collector'?: number
    'address-provider'?: number
    incentives?: number
    oracle?: number
<<<<<<< HEAD
    swapper?: number
=======
    params?: number
>>>>>>> de930220
  }
  addresses: {
    'address-provider'?: string
    'rewards-collector'?: string
    'red-bank'?: string
    incentives?: string
    oracle?: string
<<<<<<< HEAD
    swapper?: string
=======
    params?: string
>>>>>>> de930220
  }

  execute: {
    addressProviderUpdated?: boolean
    assetsInitialized: string[]
    secondAssetInitialized?: boolean
    oraclePriceSet?: boolean
    smokeTest?: boolean
  }

  owner?: string
}<|MERGE_RESOLUTION|>--- conflicted
+++ resolved
@@ -5,11 +5,8 @@
     'address-provider'?: number
     incentives?: number
     oracle?: number
-<<<<<<< HEAD
     swapper?: number
-=======
     params?: number
->>>>>>> de930220
   }
   addresses: {
     'address-provider'?: string
@@ -17,11 +14,8 @@
     'red-bank'?: string
     incentives?: string
     oracle?: string
-<<<<<<< HEAD
     swapper?: string
-=======
     params?: string
->>>>>>> de930220
   }
 
   execute: {
