--- conflicted
+++ resolved
@@ -1,8 +1,4 @@
-<<<<<<< HEAD
-import { DowntimeDetector } from './generated/mars-oracle-osmosis/MarsOracleOsmosis.types'
-=======
-import { OsmosisPriceSourceForString } from './mars-oracle-osmosis/MarsOracleOsmosis.types'
->>>>>>> 851d0de1
+import { OsmosisPriceSourceForString } from './generated/mars-oracle-osmosis/MarsOracleOsmosis.types'
 import { OsmosisRoute } from './generated/mars-swapper-osmosis/MarsSwapperOsmosis.types'
 import { AstroportRoute } from './generated/mars-swapper-astroport/MarsSwapperAstroport.types'
 import { WasmPriceSourceForString } from './generated/mars-oracle-wasm/MarsOracleWasm.types'
@@ -26,6 +22,7 @@
 }
 
 export interface DeploymentConfig {
+  chainName: string
   oracleName: string
   rewardCollectorTimeoutSeconds: number
   marsDenom: string
@@ -50,13 +47,10 @@
   safetyFundAddr: string
   protocolAdminAddr: string
   feeCollectorAddr: string
-<<<<<<< HEAD
   maxCloseFactor: string
-=======
   swapperDexName: string
   assets: AssetConfig[]
   oracleConfigs: OracleConfig[]
->>>>>>> 851d0de1
 }
 
 export interface AssetConfig {
