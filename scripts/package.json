--- conflicted
+++ resolved
@@ -25,17 +25,10 @@
   },
   "devDependencies": {
     "@types/node": "^20.2.5",
-<<<<<<< HEAD
-    "@typescript-eslint/eslint-plugin": "^5.59.8",
-    "@typescript-eslint/parser": "^5.59.8",
-    "cosmjs-types": "^0.8.0",
-    "eslint": "^8.41.0",
-=======
     "@typescript-eslint/eslint-plugin": "^5.59.9",
     "@typescript-eslint/parser": "^5.59.9",
-    "cosmjs-types": "^0.6.1",
+    "cosmjs-types": "^0.8.0",
     "eslint": "^8.42.0",
->>>>>>> 1449b4b1
     "eslint-config-prettier": "^8.8.0",
     "prettier": "^2.8.8",
     "typescript": "^5.1.3"
