[workspace]
members = [
  "contracts/address-provider",
  "contracts/incentives",
  "contracts/mock-pyth",
  "contracts/oracle/*",
  "contracts/params",
  "contracts/swapper/*",
  "contracts/red-bank",
  "contracts/rewards-collector/*",
  "packages/chains/*",
  "packages/health",
  "packages/interest-rate",
  "packages/liquidation",
  "packages/testing",
  "packages/types",
  "packages/utils",
  "integration-tests",
]
resolver = "2"

[workspace.package]
version       = "2.0.0"
authors       = [
  "Gabe R. <gabe.r@delphilabs.io>",
  "Larry Engineer <larry@delphidigital.io>",
  "Piotr B. <piotr@delphilabs.io>",
  "Spike Spiegel <spikeonmars@protonmail.com>",
  "Brianna M. <brianna@delphilabs.io>",
  "Ahmad Kaouk",
  "Harry Scholes",
]
edition       = "2021"
license       = "GPL-3.0-or-later"
repository    = "https://github.com/mars-protocol/red-bank"
homepage      = "https://marsprotocol.io"
documentation = "https://docs.marsprotocol.io/"
keywords      = ["mars", "cosmos", "cosmwasm"]

[workspace.dependencies]
anyhow            = "1.0.75"
astroport         = "2.8.0"
bech32            = "0.9.1"
cosmwasm-schema   = "1.4.0"
cosmwasm-std      = "1.4.0"
cw2               = "1.1.0"
cw-paginate       = "0.2.1"
cw-storage-plus   = "1.1.0"
cw-utils          = "1.0.1"
ica-oracle        = { git = "https://github.com/Stride-Labs/ica-oracle", rev = "2fdf76f", features = ["library"] }
mars-owner        = { version = "2.0.0", features = ["emergency-owner"] }
neutron-sdk       = "0.6.1"
osmosis-std       = "0.16.2"
prost             = { version = "0.11.9", default-features = false }
pyth-sdk-cw       = "1.2.0"
<<<<<<< HEAD
schemars          = "0.8.12"
serde             = { version = "1.0.188", default-features = false }
serde-json-wasm   = "1.0.0"
=======
schemars          = "0.8.15"
serde             = { version = "1.0.188", default-features = false }
>>>>>>> ad4d8e2f
strum             = "0.25.0"
thiserror         = "1.0.48"

# dev-dependencies
cw-multi-test     = "0.16.5"
cw-it             = "0.1.1"
osmosis-test-tube = "=16.1.1"
proptest          = "1.2.0"
test-case         = "3.2.1"

# packages
mars-health             = { path = "./packages/health" }
mars-interest-rate      = { path = "./packages/interest-rate" }
mars-liquidation        = { path = "./packages/liquidation" }
mars-osmosis            = { path = "./packages/chains/osmosis" }
mars-red-bank-types     = { path = "./packages/types" }
mars-testing            = { path = "./packages/testing" }
mars-utils              = { path = "./packages/utils" }

# contracts
mars-address-provider          = { path = "./contracts/address-provider" }
mars-incentives                = { path = "./contracts/incentives" }
mars-mock-pyth                 = { path = "./contracts/mock-pyth" }
mars-oracle-base               = { path = "./contracts/oracle/base" }
mars-oracle-osmosis            = { path = "./contracts/oracle/osmosis" }
mars-oracle-wasm               = { path = "./contracts/oracle/wasm" }
mars-params                    = { path = "./contracts/params" }
mars-red-bank                  = { path = "./contracts/red-bank" }
mars-rewards-collector-base    = { path = "./contracts/rewards-collector/base" }
mars-rewards-collector-neutron = { path = "./contracts/rewards-collector/neutron" }
mars-rewards-collector-osmosis = { path = "./contracts/rewards-collector/osmosis" }
mars-swapper-astroport         = { path = "./contracts/swapper/astroport" }
mars-swapper-base              = { path = "./contracts/swapper/base" }
mars-swapper-osmosis           = { path = "./contracts/swapper/osmosis" }

[profile.release]
codegen-units    = 1
debug            = false
debug-assertions = false
incremental      = false
lto              = true
overflow-checks  = true
opt-level        = 3
panic            = "abort"
rpath            = false<|MERGE_RESOLUTION|>--- conflicted
+++ resolved
@@ -53,14 +53,9 @@
 osmosis-std       = "0.16.2"
 prost             = { version = "0.11.9", default-features = false }
 pyth-sdk-cw       = "1.2.0"
-<<<<<<< HEAD
 schemars          = "0.8.12"
 serde             = { version = "1.0.188", default-features = false }
 serde-json-wasm   = "1.0.0"
-=======
-schemars          = "0.8.15"
-serde             = { version = "1.0.188", default-features = false }
->>>>>>> ad4d8e2f
 strum             = "0.25.0"
 thiserror         = "1.0.48"
 
