[workspace]
members = [
  "contracts/address-provider",
  "contracts/incentives",
  "contracts/oracle/*",
  "contracts/red-bank",
  "contracts/rewards-collector/*",
  "packages/chains/*",
  "packages/health",
  "packages/outpost",
  "packages/testing",
  "integration-tests",
]

[workspace.package]
version       = "1.0.0"
authors       = [
  "Larry Engineer <larry@delphidigital.io>",
  "Piotr Babel <piotr@delphilabs.io>",
  "Spike Spiegel <spikeonmars@protonmail.com>",
  "Ahmad Kaouk",
  "Harry Scholes",
]
edition       = "2021"
repository    = "https://github.com/mars-protocol/outposts"
homepage      = "https://marsprotocol.io"
documentation = "https://docs.marsprotocol.io/"
keywords      = ["mars", "cosmos", "cosmwasm"]

[workspace.dependencies]
<<<<<<< HEAD
cosmwasm-schema             = "1.1"
cosmwasm-std                = "1.1"
cw2                         = "0.16"
cw-storage-plus             = "0.16"
cw-utils                    = "0.16"
mars-health                 = { version = "0.1.0", path = "./packages/health" }
mars-oracle-base            = { version = "0.1.0", path = "./contracts/oracle/base" }
mars-oracle-osmosis         = { version = "0.1.0", path = "./contracts/oracle/osmosis" }
mars-osmosis                = { version = "0.1.0", path = "./packages/chains/osmosis" }
mars-outpost                = { version = "0.1.0", path = "./packages/outpost" }
mars-rewards-collector-base = { version = "0.1.0", path = "./contracts/rewards-collector/base" }
mars-testing                = { version = "0.1.0", path = "./packages/testing" }
osmosis-std                 = { git = "https://github.com/osmosis-labs/osmosis-rust", rev = "5f2493aa13569167431add6282916683b4aaf3c8" }
schemars                    = "0.8"
serde                       = { version = "1.0", default-features = false, features = ["derive"] }
thiserror                   = "1.0"
=======
anyhow          = "1.0.68"
bech32          = "0.9.1"
cosmwasm-schema = "1.1.9"
cosmwasm-std    = "1.1.9"
cw2             = "1.0.1"
cw-multi-test   = "0.16.1"
cw-storage-plus = "1.0.1"
cw-utils        = "1.0.1"
osmosis-std     = "0.13.2"
osmosis-testing = "0.13.2"
prost           = { version = "0.11.5", default-features = false, features = ["prost-derive"] }
schemars        = "0.8.11"
serde           = { version = "1.0.152", default-features = false, features = ["derive"] }
thiserror       = "1.0.38"

# packages
mars-health  = { version = "1.0.0", path = "./packages/health" }
mars-osmosis = { version = "1.0.0", path = "./packages/chains/osmosis" }
mars-outpost = { version = "1.0.0", path = "./packages/outpost" }
mars-testing = { version = "1.0.0", path = "./packages/testing" }

# contracts
mars-address-provider          = { version = "1.0.0", path = "./contracts/address-provider" }
mars-incentives                = { version = "1.0.0", path = "./contracts/incentives" }
mars-oracle-base               = { version = "1.0.0", path = "./contracts/oracle/base" }
mars-oracle-osmosis            = { version = "1.0.0", path = "./contracts/oracle/osmosis" }
mars-red-bank                  = { version = "1.0.0", path = "./contracts/red-bank" }
mars-rewards-collector-base    = { version = "1.0.0", path = "./contracts/rewards-collector/base" }
mars-rewards-collector-osmosis = { version = "1.0.0", path = "./contracts/rewards-collector/osmosis" }
>>>>>>> 67c8d40e

[profile.release]
opt-level = 3
debug = false
rpath = false
lto = true
debug-assertions = false
codegen-units = 1
panic = 'abort'
incremental = false
overflow-checks = true<|MERGE_RESOLUTION|>--- conflicted
+++ resolved
@@ -28,24 +28,6 @@
 keywords      = ["mars", "cosmos", "cosmwasm"]
 
 [workspace.dependencies]
-<<<<<<< HEAD
-cosmwasm-schema             = "1.1"
-cosmwasm-std                = "1.1"
-cw2                         = "0.16"
-cw-storage-plus             = "0.16"
-cw-utils                    = "0.16"
-mars-health                 = { version = "0.1.0", path = "./packages/health" }
-mars-oracle-base            = { version = "0.1.0", path = "./contracts/oracle/base" }
-mars-oracle-osmosis         = { version = "0.1.0", path = "./contracts/oracle/osmosis" }
-mars-osmosis                = { version = "0.1.0", path = "./packages/chains/osmosis" }
-mars-outpost                = { version = "0.1.0", path = "./packages/outpost" }
-mars-rewards-collector-base = { version = "0.1.0", path = "./contracts/rewards-collector/base" }
-mars-testing                = { version = "0.1.0", path = "./packages/testing" }
-osmosis-std                 = { git = "https://github.com/osmosis-labs/osmosis-rust", rev = "5f2493aa13569167431add6282916683b4aaf3c8" }
-schemars                    = "0.8"
-serde                       = { version = "1.0", default-features = false, features = ["derive"] }
-thiserror                   = "1.0"
-=======
 anyhow          = "1.0.68"
 bech32          = "0.9.1"
 cosmwasm-schema = "1.1.9"
@@ -54,8 +36,8 @@
 cw-multi-test   = "0.16.1"
 cw-storage-plus = "1.0.1"
 cw-utils        = "1.0.1"
-osmosis-std     = "0.13.2"
-osmosis-testing = "0.13.2"
+osmosis-std     = { git = "https://github.com/osmosis-labs/osmosis-rust", rev = "5f2493aa13569167431add6282916683b4aaf3c8" }
+osmosis-testing = { git = "https://github.com/osmosis-labs/osmosis-rust", rev = "5f2493aa13569167431add6282916683b4aaf3c8" }
 prost           = { version = "0.11.5", default-features = false, features = ["prost-derive"] }
 schemars        = "0.8.11"
 serde           = { version = "1.0.152", default-features = false, features = ["derive"] }
@@ -75,7 +57,6 @@
 mars-red-bank                  = { version = "1.0.0", path = "./contracts/red-bank" }
 mars-rewards-collector-base    = { version = "1.0.0", path = "./contracts/rewards-collector/base" }
 mars-rewards-collector-osmosis = { version = "1.0.0", path = "./contracts/rewards-collector/osmosis" }
->>>>>>> 67c8d40e
 
 [profile.release]
 opt-level = 3
