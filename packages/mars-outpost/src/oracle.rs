--- conflicted
+++ resolved
@@ -59,15 +59,9 @@
 
     pub fn query_price(
         querier: QuerierWrapper,
-<<<<<<< HEAD
         oracle_address: &Addr,
         asset_label: &str,
-=======
-        oracle_address: Addr,
-        _asset_label: &str,
->>>>>>> c2749aff
         asset_reference: Vec<u8>,
-        _asset_type: AssetType,
     ) -> StdResult<Decimal> {
         querier.query(&QueryRequest::Wasm(WasmQuery::Smart {
             contract_addr: oracle_address.into(),
