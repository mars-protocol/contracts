--- conflicted
+++ resolved
@@ -10,13 +10,10 @@
 mod mocks;
 mod oracle_querier;
 mod osmosis_querier;
-<<<<<<< HEAD
+mod pyth_querier;
+mod redemption_rate_querier;
 #[cfg(feature = "astroport")]
 pub mod wasm_oracle;
-=======
-mod pyth_querier;
-mod redemption_rate_querier;
->>>>>>> 91ba753b
 
 pub use helpers::*;
 pub use mars_mock_querier::MarsMockQuerier;
