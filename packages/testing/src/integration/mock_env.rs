--- conflicted
+++ resolved
@@ -6,31 +6,17 @@
 use cosmwasm_std::{coin, Addr, Coin, Decimal, Empty, StdResult, Uint128};
 use cw_it::astroport::astroport_v3::incentives::{ExecuteMsg, InputSchedule};
 use cw_multi_test::{App, AppResponse, BankSudo, BasicApp, Executor, SudoMsg};
-<<<<<<< HEAD
 use mars_incentives::astroport_incentives;
-=======
-use cw_paginate::PaginationResponse;
->>>>>>> 01013f6b
 use mars_oracle_osmosis::OsmosisPriceSourceUnchecked;
 use mars_types::{
     address_provider::{self, MarsAddressType}, credit_manager::{self, ActionCoin}, health::AccountKind, incentives, oracle::{
         self,
         ActionKind::{Default as ActionDefault, Liquidation},
         PriceResponse,
-<<<<<<< HEAD
     }, params::{AssetParams, AssetParamsUpdate}, red_bank::{
         self, CreateOrUpdateConfig, InitOrUpdateAssetParams, Market, UserCollateralResponse,
         UserDebtResponse, UserPositionResponse,
     }, rewards_collector
-=======
-    },
-    params::{AssetParams, AssetParamsUpdate, TotalDepositResponse},
-    red_bank::{
-        self, CreateOrUpdateConfig, InitOrUpdateAssetParams, Market, MarketV2Response,
-        UserCollateralResponse, UserDebtResponse, UserPositionResponse,
-    },
-    rewards_collector,
->>>>>>> 01013f6b
 };
 use pyth_sdk_cw::PriceIdentifier;
 
