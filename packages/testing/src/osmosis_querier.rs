--- conflicted
+++ resolved
@@ -3,24 +3,17 @@
 use cosmwasm_std::{to_binary, Binary, ContractResult, QuerierResult, SystemError};
 use mars_osmosis::helpers::QueryPoolResponse;
 use osmosis_std::types::osmosis::{
-<<<<<<< HEAD
     downtimedetector::v1beta1::{
         RecoveredSinceDowntimeOfLengthRequest, RecoveredSinceDowntimeOfLengthResponse,
     },
-=======
->>>>>>> 878391d0
     gamm::{
         v1beta1::QueryPoolRequest,
         v2::{QuerySpotPriceRequest, QuerySpotPriceResponse},
     },
-<<<<<<< HEAD
-    twap::v1beta1::{ArithmeticTwapToNowRequest, ArithmeticTwapToNowResponse},
-=======
     twap::v1beta1::{
         ArithmeticTwapToNowRequest, ArithmeticTwapToNowResponse, GeometricTwapToNowRequest,
         GeometricTwapToNowResponse,
     },
->>>>>>> 878391d0
 };
 use prost::{DecodeError, Message};
 
@@ -36,14 +29,10 @@
     pub pools: HashMap<u64, QueryPoolResponse>,
 
     pub spot_prices: HashMap<PriceKey, QuerySpotPriceResponse>,
-<<<<<<< HEAD
-    pub twap_prices: HashMap<PriceKey, ArithmeticTwapToNowResponse>,
+    pub arithmetic_twap_prices: HashMap<PriceKey, ArithmeticTwapToNowResponse>,
+    pub geometric_twap_prices: HashMap<PriceKey, GeometricTwapToNowResponse>,
 
     pub downtime_detector: HashMap<(i32, u64), RecoveredSinceDowntimeOfLengthResponse>,
-=======
-    pub arithmetic_twap_prices: HashMap<PriceKey, ArithmeticTwapToNowResponse>,
-    pub geometric_twap_prices: HashMap<PriceKey, GeometricTwapToNowResponse>,
->>>>>>> 878391d0
 }
 
 impl OsmosisQuerier {
