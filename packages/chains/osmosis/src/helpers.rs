--- conflicted
+++ resolved
@@ -4,18 +4,11 @@
     coin, Decimal, Empty, QuerierWrapper, QueryRequest, StdError, StdResult, Uint128,
 };
 use osmosis_std::{
-<<<<<<< HEAD
     shim::{Duration, Timestamp},
     types::{
         cosmos::base::v1beta1::Coin,
         osmosis::{
             downtimedetector::v1beta1::DowntimedetectorQuerier,
-=======
-    shim::Timestamp,
-    types::{
-        cosmos::base::v1beta1::Coin,
-        osmosis::{
->>>>>>> 878391d0
             gamm::{
                 v1beta1::{PoolAsset, PoolParams, QueryPoolRequest},
                 v2::GammQuerier,
