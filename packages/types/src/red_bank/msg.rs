use cosmwasm_schema::{cw_serde, QueryResponses};
use cosmwasm_std::{Decimal, Uint128};
use mars_owner::OwnerUpdate;

use crate::red_bank::InterestRateModel;

#[cw_serde]
pub struct InstantiateMsg {
    /// Contract's owner
    pub owner: String,
    /// Market configuration
    pub config: CreateOrUpdateConfig,
}

#[cw_serde]
pub enum ExecuteMsg {
    /// Manages owner state
    UpdateOwner(OwnerUpdate),

    /// Update contract config (only owner can call)
    UpdateConfig {
        config: CreateOrUpdateConfig,
    },

    /// Initialize an asset on the money market (only owner can call)
    InitAsset {
        /// Asset related info
        denom: String,
        /// Asset parameters
        params: InitOrUpdateAssetParams,
    },

    /// Update an asset on the money market (only owner can call)
    UpdateAsset {
        /// Asset related info
        denom: String,
        /// Asset parameters
        params: InitOrUpdateAssetParams,
    },

    /// Deposit native coins. Deposited coins must be sent in the transaction
    /// this call is made
    Deposit {
        /// Credit account id (Rover)
        account_id: Option<String>,

        /// Address that will receive the coins
        on_behalf_of: Option<String>,
    },

    /// Withdraw native coins
    Withdraw {
        /// Asset to withdraw
        denom: String,
        /// Amount to be withdrawn. If None is specified, the full amount will be withdrawn.
        amount: Option<Uint128>,
        /// The address where the withdrawn amount is sent
        recipient: Option<String>,
        /// Credit account id (Rover)
        account_id: Option<String>,
        // Withdraw action related to liquidation process initiated in credit manager.
        // This flag is used to identify different way for pricing assets during liquidation.
        liquidation_related: Option<bool>,
    },

    /// Borrow native coins. If borrow allowed, amount is added to caller's debt
    /// and sent to the address.
    Borrow {
        /// Asset to borrow
        denom: String,
        /// Amount to borrow
        amount: Uint128,
        /// The address where the borrowed amount is sent
        recipient: Option<String>,
    },

    /// Repay native coins loan. Coins used to repay must be sent in the
    /// transaction this call is made.
    Repay {
        /// Repay the funds for the user
        on_behalf_of: Option<String>,
    },

    /// Liquidate under-collateralized native loans. Coins used to repay must be sent in the
    /// transaction this call is made.
    ///
    /// The liquidator will receive collateral shares. To get the underlying asset, consider sending
    /// a separate `withdraw` execute message.
    Liquidate {
        /// The address of the borrower getting liquidated
        user: String,
        /// Denom of the collateral asset, which liquidator gets from the borrower
        collateral_denom: String,
        /// The address for receiving underlying collateral
        recipient: Option<String>,
    },

    /// Update (enable / disable) asset as collateral for the caller
    UpdateAssetCollateralStatus {
        /// Asset to update status for
        denom: String,
        /// Option to enable (true) / disable (false) asset as collateral
        enable: bool,
    },
    // Manages migration. It is used to handle migration in batches to avoid out of gas errors.
    Migrate(MigrateV1ToV2),
}

#[cw_serde]
pub struct CreateOrUpdateConfig {
    pub address_provider: Option<String>,
}

#[cw_serde]
pub struct InitOrUpdateAssetParams {
    /// Portion of the borrow rate that is kept as protocol rewards
    pub reserve_factor: Option<Decimal>,

    /// Interest rate strategy to calculate borrow_rate and liquidity_rate
    pub interest_rate_model: Option<InterestRateModel>,
}

/// Migrate from V1 to V2, only owner can call
#[cw_serde]
pub enum MigrateV1ToV2 {
    /// Migrate collaterals in batches
    Collaterals {
        limit: u32,
    },
    /// Clears old V1 state once all batches are migrated or after a certain time
    ClearV1State {},
}

#[cw_serde]
#[derive(QueryResponses)]
pub enum QueryMsg {
    /// Get config
    #[returns(crate::red_bank::ConfigResponse)]
    Config {},

    /// Get asset market
    #[returns(crate::red_bank::Market)]
    Market {
        denom: String,
    },

    /// Get asset market with underlying collateral and debt amount
    #[returns(crate::red_bank::MarketV2Response)]
    MarketV2 {
        denom: String,
    },

    /// Enumerate markets with pagination
    #[returns(Vec<crate::red_bank::Market>)]
    Markets {
        start_after: Option<String>,
        limit: Option<u32>,
    },

<<<<<<< HEAD
=======
    /// Enumerate marketsV2 with pagination
    #[returns(cw_paginate::PaginationResponse<crate::red_bank::MarketV2Response>)]
    MarketsV2 {
        start_after: Option<String>,
        limit: Option<u32>,
    },

    /// Get uncollateralized limit for given user and asset
    #[returns(crate::red_bank::UncollateralizedLoanLimitResponse)]
    UncollateralizedLoanLimit {
        user: String,
        denom: String,
    },

    /// Get all uncollateralized limits for a given user
    #[returns(Vec<crate::red_bank::UncollateralizedLoanLimitResponse>)]
    UncollateralizedLoanLimits {
        user: String,
        start_after: Option<String>,
        limit: Option<u32>,
    },

>>>>>>> 2c785afe
    /// Get user debt position for a specific asset
    #[returns(crate::red_bank::UserDebtResponse)]
    UserDebt {
        user: String,
        denom: String,
    },

    /// Get all debt positions for a user
    #[returns(Vec<crate::red_bank::UserDebtResponse>)]
    UserDebts {
        user: String,
        start_after: Option<String>,
        limit: Option<u32>,
    },

    /// Get user collateral position for a specific asset
    #[returns(crate::red_bank::UserCollateralResponse)]
    UserCollateral {
        user: String,
        account_id: Option<String>,
        denom: String,
    },

    /// Get all collateral positions for a user
    #[returns(Vec<crate::red_bank::UserCollateralResponse>)]
    UserCollaterals {
        user: String,
        account_id: Option<String>,
        start_after: Option<String>,
        limit: Option<u32>,
    },

    /// Get all collateral positions for a user
    #[returns(crate::red_bank::PaginatedUserCollateralResponse)]
    UserCollateralsV2 {
        user: String,
        account_id: Option<String>,
        start_after: Option<String>,
        limit: Option<u32>,
    },

    /// Get user position
    #[returns(crate::red_bank::UserPositionResponse)]
    UserPosition {
        user: String,
        account_id: Option<String>,
    },

    /// Get user position for liquidation
    #[returns(crate::red_bank::UserPositionResponse)]
    UserPositionLiquidationPricing {
        user: String,
        account_id: Option<String>,
    },

    /// Get liquidity scaled amount for a given underlying asset amount.
    /// (i.e: how much scaled collateral is added if the given amount is deposited)
    #[returns(Uint128)]
    ScaledLiquidityAmount {
        denom: String,
        amount: Uint128,
    },

    /// Get equivalent scaled debt for a given underlying asset amount.
    /// (i.e: how much scaled debt is added if the given amount is borrowed)
    #[returns(Uint128)]
    ScaledDebtAmount {
        denom: String,
        amount: Uint128,
    },

    /// Get underlying asset amount for a given asset and scaled amount.
    /// (i.e. How much underlying asset will be released if withdrawing by burning a given scaled
    /// collateral amount stored in state.)
    #[returns(Uint128)]
    UnderlyingLiquidityAmount {
        denom: String,
        amount_scaled: Uint128,
    },

    /// Get underlying debt amount for a given asset and scaled amounts.
    /// (i.e: How much underlying asset needs to be repaid to cancel a given scaled debt
    /// amount stored in state)
    #[returns(Uint128)]
    UnderlyingDebtAmount {
        denom: String,
        amount_scaled: Uint128,
    },
}

#[cw_serde]
pub enum MigrateMsg {
    V1_0_0ToV2_0_0 {},
    V2_0_0ToV2_0_1 {},
}<|MERGE_RESOLUTION|>--- conflicted
+++ resolved
@@ -157,8 +157,6 @@
         limit: Option<u32>,
     },
 
-<<<<<<< HEAD
-=======
     /// Enumerate marketsV2 with pagination
     #[returns(cw_paginate::PaginationResponse<crate::red_bank::MarketV2Response>)]
     MarketsV2 {
@@ -166,22 +164,6 @@
         limit: Option<u32>,
     },
 
-    /// Get uncollateralized limit for given user and asset
-    #[returns(crate::red_bank::UncollateralizedLoanLimitResponse)]
-    UncollateralizedLoanLimit {
-        user: String,
-        denom: String,
-    },
-
-    /// Get all uncollateralized limits for a given user
-    #[returns(Vec<crate::red_bank::UncollateralizedLoanLimitResponse>)]
-    UncollateralizedLoanLimits {
-        user: String,
-        start_after: Option<String>,
-        limit: Option<u32>,
-    },
-
->>>>>>> 2c785afe
     /// Get user debt position for a specific asset
     #[returns(crate::red_bank::UserDebtResponse)]
     UserDebt {
