{
  "contract_name": "mars-red-bank",
  "contract_version": "2.0.1",
  "idl_version": "1.0.0",
  "instantiate": {
    "$schema": "http://json-schema.org/draft-07/schema#",
    "title": "InstantiateMsg",
    "type": "object",
    "required": [
      "config",
      "owner"
    ],
    "properties": {
      "config": {
        "description": "Market configuration",
        "allOf": [
          {
            "$ref": "#/definitions/CreateOrUpdateConfig"
          }
        ]
      },
      "owner": {
        "description": "Contract's owner",
        "type": "string"
      }
    },
    "additionalProperties": false,
    "definitions": {
      "CreateOrUpdateConfig": {
        "type": "object",
        "properties": {
          "address_provider": {
            "type": [
              "string",
              "null"
            ]
          }
        },
        "additionalProperties": false
      }
    }
  },
  "execute": {
    "$schema": "http://json-schema.org/draft-07/schema#",
    "title": "ExecuteMsg",
    "oneOf": [
      {
        "description": "Manages owner state",
        "type": "object",
        "required": [
          "update_owner"
        ],
        "properties": {
          "update_owner": {
            "$ref": "#/definitions/OwnerUpdate"
          }
        },
        "additionalProperties": false
      },
      {
        "description": "Update contract config (only owner can call)",
        "type": "object",
        "required": [
          "update_config"
        ],
        "properties": {
          "update_config": {
            "type": "object",
            "required": [
              "config"
            ],
            "properties": {
              "config": {
                "$ref": "#/definitions/CreateOrUpdateConfig"
              }
            },
            "additionalProperties": false
          }
        },
        "additionalProperties": false
      },
      {
        "description": "Initialize an asset on the money market (only owner can call)",
        "type": "object",
        "required": [
          "init_asset"
        ],
        "properties": {
          "init_asset": {
            "type": "object",
            "required": [
              "denom",
              "params"
            ],
            "properties": {
              "denom": {
                "description": "Asset related info",
                "type": "string"
              },
              "params": {
                "description": "Asset parameters",
                "allOf": [
                  {
                    "$ref": "#/definitions/InitOrUpdateAssetParams"
                  }
                ]
              }
            },
            "additionalProperties": false
          }
        },
        "additionalProperties": false
      },
      {
        "description": "Update an asset on the money market (only owner can call)",
        "type": "object",
        "required": [
          "update_asset"
        ],
        "properties": {
          "update_asset": {
            "type": "object",
            "required": [
              "denom",
              "params"
            ],
            "properties": {
              "denom": {
                "description": "Asset related info",
                "type": "string"
              },
              "params": {
                "description": "Asset parameters",
                "allOf": [
                  {
                    "$ref": "#/definitions/InitOrUpdateAssetParams"
                  }
                ]
              }
            },
            "additionalProperties": false
          }
        },
        "additionalProperties": false
      },
      {
        "description": "Deposit native coins. Deposited coins must be sent in the transaction this call is made",
        "type": "object",
        "required": [
          "deposit"
        ],
        "properties": {
          "deposit": {
            "type": "object",
            "properties": {
              "account_id": {
                "description": "Credit account id (Rover)",
                "type": [
                  "string",
                  "null"
                ]
              },
              "on_behalf_of": {
                "description": "Address that will receive the coins",
                "type": [
                  "string",
                  "null"
                ]
              }
            },
            "additionalProperties": false
          }
        },
        "additionalProperties": false
      },
      {
        "description": "Withdraw native coins",
        "type": "object",
        "required": [
          "withdraw"
        ],
        "properties": {
          "withdraw": {
            "type": "object",
            "required": [
              "denom"
            ],
            "properties": {
              "account_id": {
                "description": "Credit account id (Rover)",
                "type": [
                  "string",
                  "null"
                ]
              },
              "amount": {
                "description": "Amount to be withdrawn. If None is specified, the full amount will be withdrawn.",
                "anyOf": [
                  {
                    "$ref": "#/definitions/Uint128"
                  },
                  {
                    "type": "null"
                  }
                ]
              },
              "denom": {
                "description": "Asset to withdraw",
                "type": "string"
              },
              "liquidation_related": {
                "type": [
                  "boolean",
                  "null"
                ]
              },
              "recipient": {
                "description": "The address where the withdrawn amount is sent",
                "type": [
                  "string",
                  "null"
                ]
              }
            },
            "additionalProperties": false
          }
        },
        "additionalProperties": false
      },
      {
        "description": "Borrow native coins. If borrow allowed, amount is added to caller's debt and sent to the address.",
        "type": "object",
        "required": [
          "borrow"
        ],
        "properties": {
          "borrow": {
            "type": "object",
            "required": [
              "amount",
              "denom"
            ],
            "properties": {
              "amount": {
                "description": "Amount to borrow",
                "allOf": [
                  {
                    "$ref": "#/definitions/Uint128"
                  }
                ]
              },
              "denom": {
                "description": "Asset to borrow",
                "type": "string"
              },
              "recipient": {
                "description": "The address where the borrowed amount is sent",
                "type": [
                  "string",
                  "null"
                ]
              }
            },
            "additionalProperties": false
          }
        },
        "additionalProperties": false
      },
      {
        "description": "Repay native coins loan. Coins used to repay must be sent in the transaction this call is made.",
        "type": "object",
        "required": [
          "repay"
        ],
        "properties": {
          "repay": {
            "type": "object",
            "properties": {
              "on_behalf_of": {
                "description": "Repay the funds for the user",
                "type": [
                  "string",
                  "null"
                ]
              }
            },
            "additionalProperties": false
          }
        },
        "additionalProperties": false
      },
      {
        "description": "Liquidate under-collateralized native loans. Coins used to repay must be sent in the transaction this call is made.\n\nThe liquidator will receive collateral shares. To get the underlying asset, consider sending a separate `withdraw` execute message.",
        "type": "object",
        "required": [
          "liquidate"
        ],
        "properties": {
          "liquidate": {
            "type": "object",
            "required": [
              "collateral_denom",
              "user"
            ],
            "properties": {
              "collateral_denom": {
                "description": "Denom of the collateral asset, which liquidator gets from the borrower",
                "type": "string"
              },
              "recipient": {
                "description": "The address for receiving underlying collateral",
                "type": [
                  "string",
                  "null"
                ]
              },
              "user": {
                "description": "The address of the borrower getting liquidated",
                "type": "string"
              }
            },
            "additionalProperties": false
          }
        },
        "additionalProperties": false
      },
      {
        "description": "Update (enable / disable) asset as collateral for the caller",
        "type": "object",
        "required": [
          "update_asset_collateral_status"
        ],
        "properties": {
          "update_asset_collateral_status": {
            "type": "object",
            "required": [
              "denom",
              "enable"
            ],
            "properties": {
              "denom": {
                "description": "Asset to update status for",
                "type": "string"
              },
              "enable": {
                "description": "Option to enable (true) / disable (false) asset as collateral",
                "type": "boolean"
              }
            },
            "additionalProperties": false
          }
        },
        "additionalProperties": false
      },
      {
        "type": "object",
        "required": [
          "migrate"
        ],
        "properties": {
          "migrate": {
            "$ref": "#/definitions/MigrateV1ToV2"
          }
        },
        "additionalProperties": false
      }
    ],
    "definitions": {
      "CreateOrUpdateConfig": {
        "type": "object",
        "properties": {
          "address_provider": {
            "type": [
              "string",
              "null"
            ]
          }
        },
        "additionalProperties": false
      },
      "Decimal": {
        "description": "A fixed-point decimal value with 18 fractional digits, i.e. Decimal(1_000_000_000_000_000_000) == 1.0\n\nThe greatest possible value that can be represented is 340282366920938463463.374607431768211455 (which is (2^128 - 1) / 10^18)",
        "type": "string"
      },
      "InitOrUpdateAssetParams": {
        "type": "object",
        "properties": {
          "interest_rate_model": {
            "description": "Interest rate strategy to calculate borrow_rate and liquidity_rate",
            "anyOf": [
              {
                "$ref": "#/definitions/InterestRateModel"
              },
              {
                "type": "null"
              }
            ]
          },
          "reserve_factor": {
            "description": "Portion of the borrow rate that is kept as protocol rewards",
            "anyOf": [
              {
                "$ref": "#/definitions/Decimal"
              },
              {
                "type": "null"
              }
            ]
          }
        },
        "additionalProperties": false
      },
      "InterestRateModel": {
        "type": "object",
        "required": [
          "base",
          "optimal_utilization_rate",
          "slope_1",
          "slope_2"
        ],
        "properties": {
          "base": {
            "description": "Base rate",
            "allOf": [
              {
                "$ref": "#/definitions/Decimal"
              }
            ]
          },
          "optimal_utilization_rate": {
            "description": "Optimal utilization rate",
            "allOf": [
              {
                "$ref": "#/definitions/Decimal"
              }
            ]
          },
          "slope_1": {
            "description": "Slope parameter for interest rate model function when utilization_rate <= optimal_utilization_rate",
            "allOf": [
              {
                "$ref": "#/definitions/Decimal"
              }
            ]
          },
          "slope_2": {
            "description": "Slope parameter for interest rate model function when utilization_rate > optimal_utilization_rate",
            "allOf": [
              {
                "$ref": "#/definitions/Decimal"
              }
            ]
          }
        },
        "additionalProperties": false
      },
      "MigrateV1ToV2": {
        "description": "Migrate from V1 to V2, only owner can call",
        "oneOf": [
          {
            "description": "Migrate collaterals in batches",
            "type": "object",
            "required": [
              "collaterals"
            ],
            "properties": {
              "collaterals": {
                "type": "object",
                "required": [
                  "limit"
                ],
                "properties": {
                  "limit": {
                    "type": "integer",
                    "format": "uint32",
                    "minimum": 0.0
                  }
                },
                "additionalProperties": false
              }
            },
            "additionalProperties": false
          },
          {
            "description": "Clears old V1 state once all batches are migrated or after a certain time",
            "type": "object",
            "required": [
              "clear_v1_state"
            ],
            "properties": {
              "clear_v1_state": {
                "type": "object",
                "additionalProperties": false
              }
            },
            "additionalProperties": false
          }
        ]
      },
      "OwnerUpdate": {
        "oneOf": [
          {
            "description": "Proposes a new owner to take role. Only current owner can execute.",
            "type": "object",
            "required": [
              "propose_new_owner"
            ],
            "properties": {
              "propose_new_owner": {
                "type": "object",
                "required": [
                  "proposed"
                ],
                "properties": {
                  "proposed": {
                    "type": "string"
                  }
                },
                "additionalProperties": false
              }
            },
            "additionalProperties": false
          },
          {
            "description": "Clears the currently proposed owner. Only current owner can execute.",
            "type": "string",
            "enum": [
              "clear_proposed"
            ]
          },
          {
            "description": "Promotes the proposed owner to be the current one. Only the proposed owner can execute.",
            "type": "string",
            "enum": [
              "accept_proposed"
            ]
          },
          {
            "description": "Throws away the keys to the Owner role forever. Once done, no owner can ever be set later.",
            "type": "string",
            "enum": [
              "abolish_owner_role"
            ]
          },
          {
            "description": "A separate entity managed by Owner that can be used for granting specific emergency powers.",
            "type": "object",
            "required": [
              "set_emergency_owner"
            ],
            "properties": {
              "set_emergency_owner": {
                "type": "object",
                "required": [
                  "emergency_owner"
                ],
                "properties": {
                  "emergency_owner": {
                    "type": "string"
                  }
                },
                "additionalProperties": false
              }
            },
            "additionalProperties": false
          },
          {
            "description": "Remove the entity in the Emergency Owner role",
            "type": "string",
            "enum": [
              "clear_emergency_owner"
            ]
          }
        ]
      },
      "Uint128": {
        "description": "A thin wrapper around u128 that is using strings for JSON encoding/decoding, such that the full u128 range can be used for clients that convert JSON numbers to floats, like JavaScript and jq.\n\n# Examples\n\nUse `from` to create instances of this and `u128` to get the value out:\n\n``` # use cosmwasm_std::Uint128; let a = Uint128::from(123u128); assert_eq!(a.u128(), 123);\n\nlet b = Uint128::from(42u64); assert_eq!(b.u128(), 42);\n\nlet c = Uint128::from(70u32); assert_eq!(c.u128(), 70); ```",
        "type": "string"
      }
    }
  },
  "query": {
    "$schema": "http://json-schema.org/draft-07/schema#",
    "title": "QueryMsg",
    "oneOf": [
      {
        "description": "Get config",
        "type": "object",
        "required": [
          "config"
        ],
        "properties": {
          "config": {
            "type": "object",
            "additionalProperties": false
          }
        },
        "additionalProperties": false
      },
      {
        "description": "Get asset market",
        "type": "object",
        "required": [
          "market"
        ],
        "properties": {
          "market": {
            "type": "object",
            "required": [
              "denom"
            ],
            "properties": {
              "denom": {
                "type": "string"
              }
            },
            "additionalProperties": false
          }
        },
        "additionalProperties": false
      },
      {
        "description": "Get asset market with underlying collateral and debt amount",
        "type": "object",
        "required": [
          "market_v2"
        ],
        "properties": {
          "market_v2": {
            "type": "object",
            "required": [
              "denom"
            ],
            "properties": {
              "denom": {
                "type": "string"
              }
            },
            "additionalProperties": false
          }
        },
        "additionalProperties": false
      },
      {
        "description": "Enumerate markets with pagination",
        "type": "object",
        "required": [
          "markets"
        ],
        "properties": {
          "markets": {
            "type": "object",
            "properties": {
              "limit": {
                "type": [
                  "integer",
                  "null"
                ],
                "format": "uint32",
                "minimum": 0.0
              },
              "start_after": {
                "type": [
                  "string",
                  "null"
                ]
              }
            },
            "additionalProperties": false
          }
        },
        "additionalProperties": false
      },
      {
<<<<<<< HEAD
=======
        "description": "Enumerate marketsV2 with pagination",
        "type": "object",
        "required": [
          "markets_v2"
        ],
        "properties": {
          "markets_v2": {
            "type": "object",
            "properties": {
              "limit": {
                "type": [
                  "integer",
                  "null"
                ],
                "format": "uint32",
                "minimum": 0.0
              },
              "start_after": {
                "type": [
                  "string",
                  "null"
                ]
              }
            },
            "additionalProperties": false
          }
        },
        "additionalProperties": false
      },
      {
        "description": "Get uncollateralized limit for given user and asset",
        "type": "object",
        "required": [
          "uncollateralized_loan_limit"
        ],
        "properties": {
          "uncollateralized_loan_limit": {
            "type": "object",
            "required": [
              "denom",
              "user"
            ],
            "properties": {
              "denom": {
                "type": "string"
              },
              "user": {
                "type": "string"
              }
            },
            "additionalProperties": false
          }
        },
        "additionalProperties": false
      },
      {
        "description": "Get all uncollateralized limits for a given user",
        "type": "object",
        "required": [
          "uncollateralized_loan_limits"
        ],
        "properties": {
          "uncollateralized_loan_limits": {
            "type": "object",
            "required": [
              "user"
            ],
            "properties": {
              "limit": {
                "type": [
                  "integer",
                  "null"
                ],
                "format": "uint32",
                "minimum": 0.0
              },
              "start_after": {
                "type": [
                  "string",
                  "null"
                ]
              },
              "user": {
                "type": "string"
              }
            },
            "additionalProperties": false
          }
        },
        "additionalProperties": false
      },
      {
>>>>>>> 2c785afe
        "description": "Get user debt position for a specific asset",
        "type": "object",
        "required": [
          "user_debt"
        ],
        "properties": {
          "user_debt": {
            "type": "object",
            "required": [
              "denom",
              "user"
            ],
            "properties": {
              "denom": {
                "type": "string"
              },
              "user": {
                "type": "string"
              }
            },
            "additionalProperties": false
          }
        },
        "additionalProperties": false
      },
      {
        "description": "Get all debt positions for a user",
        "type": "object",
        "required": [
          "user_debts"
        ],
        "properties": {
          "user_debts": {
            "type": "object",
            "required": [
              "user"
            ],
            "properties": {
              "limit": {
                "type": [
                  "integer",
                  "null"
                ],
                "format": "uint32",
                "minimum": 0.0
              },
              "start_after": {
                "type": [
                  "string",
                  "null"
                ]
              },
              "user": {
                "type": "string"
              }
            },
            "additionalProperties": false
          }
        },
        "additionalProperties": false
      },
      {
        "description": "Get user collateral position for a specific asset",
        "type": "object",
        "required": [
          "user_collateral"
        ],
        "properties": {
          "user_collateral": {
            "type": "object",
            "required": [
              "denom",
              "user"
            ],
            "properties": {
              "account_id": {
                "type": [
                  "string",
                  "null"
                ]
              },
              "denom": {
                "type": "string"
              },
              "user": {
                "type": "string"
              }
            },
            "additionalProperties": false
          }
        },
        "additionalProperties": false
      },
      {
        "description": "Get all collateral positions for a user",
        "type": "object",
        "required": [
          "user_collaterals"
        ],
        "properties": {
          "user_collaterals": {
            "type": "object",
            "required": [
              "user"
            ],
            "properties": {
              "account_id": {
                "type": [
                  "string",
                  "null"
                ]
              },
              "limit": {
                "type": [
                  "integer",
                  "null"
                ],
                "format": "uint32",
                "minimum": 0.0
              },
              "start_after": {
                "type": [
                  "string",
                  "null"
                ]
              },
              "user": {
                "type": "string"
              }
            },
            "additionalProperties": false
          }
        },
        "additionalProperties": false
      },
      {
        "description": "Get all collateral positions for a user",
        "type": "object",
        "required": [
          "user_collaterals_v2"
        ],
        "properties": {
          "user_collaterals_v2": {
            "type": "object",
            "required": [
              "user"
            ],
            "properties": {
              "account_id": {
                "type": [
                  "string",
                  "null"
                ]
              },
              "limit": {
                "type": [
                  "integer",
                  "null"
                ],
                "format": "uint32",
                "minimum": 0.0
              },
              "start_after": {
                "type": [
                  "string",
                  "null"
                ]
              },
              "user": {
                "type": "string"
              }
            },
            "additionalProperties": false
          }
        },
        "additionalProperties": false
      },
      {
        "description": "Get user position",
        "type": "object",
        "required": [
          "user_position"
        ],
        "properties": {
          "user_position": {
            "type": "object",
            "required": [
              "user"
            ],
            "properties": {
              "account_id": {
                "type": [
                  "string",
                  "null"
                ]
              },
              "user": {
                "type": "string"
              }
            },
            "additionalProperties": false
          }
        },
        "additionalProperties": false
      },
      {
        "description": "Get user position for liquidation",
        "type": "object",
        "required": [
          "user_position_liquidation_pricing"
        ],
        "properties": {
          "user_position_liquidation_pricing": {
            "type": "object",
            "required": [
              "user"
            ],
            "properties": {
              "account_id": {
                "type": [
                  "string",
                  "null"
                ]
              },
              "user": {
                "type": "string"
              }
            },
            "additionalProperties": false
          }
        },
        "additionalProperties": false
      },
      {
        "description": "Get liquidity scaled amount for a given underlying asset amount. (i.e: how much scaled collateral is added if the given amount is deposited)",
        "type": "object",
        "required": [
          "scaled_liquidity_amount"
        ],
        "properties": {
          "scaled_liquidity_amount": {
            "type": "object",
            "required": [
              "amount",
              "denom"
            ],
            "properties": {
              "amount": {
                "$ref": "#/definitions/Uint128"
              },
              "denom": {
                "type": "string"
              }
            },
            "additionalProperties": false
          }
        },
        "additionalProperties": false
      },
      {
        "description": "Get equivalent scaled debt for a given underlying asset amount. (i.e: how much scaled debt is added if the given amount is borrowed)",
        "type": "object",
        "required": [
          "scaled_debt_amount"
        ],
        "properties": {
          "scaled_debt_amount": {
            "type": "object",
            "required": [
              "amount",
              "denom"
            ],
            "properties": {
              "amount": {
                "$ref": "#/definitions/Uint128"
              },
              "denom": {
                "type": "string"
              }
            },
            "additionalProperties": false
          }
        },
        "additionalProperties": false
      },
      {
        "description": "Get underlying asset amount for a given asset and scaled amount. (i.e. How much underlying asset will be released if withdrawing by burning a given scaled collateral amount stored in state.)",
        "type": "object",
        "required": [
          "underlying_liquidity_amount"
        ],
        "properties": {
          "underlying_liquidity_amount": {
            "type": "object",
            "required": [
              "amount_scaled",
              "denom"
            ],
            "properties": {
              "amount_scaled": {
                "$ref": "#/definitions/Uint128"
              },
              "denom": {
                "type": "string"
              }
            },
            "additionalProperties": false
          }
        },
        "additionalProperties": false
      },
      {
        "description": "Get underlying debt amount for a given asset and scaled amounts. (i.e: How much underlying asset needs to be repaid to cancel a given scaled debt amount stored in state)",
        "type": "object",
        "required": [
          "underlying_debt_amount"
        ],
        "properties": {
          "underlying_debt_amount": {
            "type": "object",
            "required": [
              "amount_scaled",
              "denom"
            ],
            "properties": {
              "amount_scaled": {
                "$ref": "#/definitions/Uint128"
              },
              "denom": {
                "type": "string"
              }
            },
            "additionalProperties": false
          }
        },
        "additionalProperties": false
      }
    ],
    "definitions": {
      "Uint128": {
        "description": "A thin wrapper around u128 that is using strings for JSON encoding/decoding, such that the full u128 range can be used for clients that convert JSON numbers to floats, like JavaScript and jq.\n\n# Examples\n\nUse `from` to create instances of this and `u128` to get the value out:\n\n``` # use cosmwasm_std::Uint128; let a = Uint128::from(123u128); assert_eq!(a.u128(), 123);\n\nlet b = Uint128::from(42u64); assert_eq!(b.u128(), 42);\n\nlet c = Uint128::from(70u32); assert_eq!(c.u128(), 70); ```",
        "type": "string"
      }
    }
  },
  "migrate": null,
  "sudo": null,
  "responses": {
    "config": {
      "$schema": "http://json-schema.org/draft-07/schema#",
      "title": "ConfigResponse",
      "type": "object",
      "required": [
        "address_provider"
      ],
      "properties": {
        "address_provider": {
          "description": "Address provider returns addresses for all protocol contracts",
          "type": "string"
        },
        "owner": {
          "description": "The contract's owner",
          "type": [
            "string",
            "null"
          ]
        },
        "proposed_new_owner": {
          "description": "The contract's proposed owner",
          "type": [
            "string",
            "null"
          ]
        }
      },
      "additionalProperties": false
    },
    "market": {
      "$schema": "http://json-schema.org/draft-07/schema#",
      "title": "Market",
      "type": "object",
      "required": [
        "borrow_index",
        "borrow_rate",
        "collateral_total_scaled",
        "debt_total_scaled",
        "denom",
        "indexes_last_updated",
        "interest_rate_model",
        "liquidity_index",
        "liquidity_rate",
        "reserve_factor"
      ],
      "properties": {
        "borrow_index": {
          "description": "Borrow index (Used to compute borrow interest)",
          "allOf": [
            {
              "$ref": "#/definitions/Decimal"
            }
          ]
        },
        "borrow_rate": {
          "description": "Rate charged to borrowers",
          "allOf": [
            {
              "$ref": "#/definitions/Decimal"
            }
          ]
        },
        "collateral_total_scaled": {
          "description": "Total collateral scaled for the market's currency",
          "allOf": [
            {
              "$ref": "#/definitions/Uint128"
            }
          ]
        },
        "debt_total_scaled": {
          "description": "Total debt scaled for the market's currency",
          "allOf": [
            {
              "$ref": "#/definitions/Uint128"
            }
          ]
        },
        "denom": {
          "description": "Denom of the asset",
          "type": "string"
        },
        "indexes_last_updated": {
          "description": "Timestamp (seconds) where indexes and where last updated",
          "type": "integer",
          "format": "uint64",
          "minimum": 0.0
        },
        "interest_rate_model": {
          "description": "model (params + internal state) that defines how interest rate behaves",
          "allOf": [
            {
              "$ref": "#/definitions/InterestRateModel"
            }
          ]
        },
        "liquidity_index": {
          "description": "Liquidity index (Used to compute deposit interest)",
          "allOf": [
            {
              "$ref": "#/definitions/Decimal"
            }
          ]
        },
        "liquidity_rate": {
          "description": "Rate paid to depositors",
          "allOf": [
            {
              "$ref": "#/definitions/Decimal"
            }
          ]
        },
        "reserve_factor": {
          "description": "Portion of the borrow rate that is kept as protocol rewards",
          "allOf": [
            {
              "$ref": "#/definitions/Decimal"
            }
          ]
        }
      },
      "additionalProperties": false,
      "definitions": {
        "Decimal": {
          "description": "A fixed-point decimal value with 18 fractional digits, i.e. Decimal(1_000_000_000_000_000_000) == 1.0\n\nThe greatest possible value that can be represented is 340282366920938463463.374607431768211455 (which is (2^128 - 1) / 10^18)",
          "type": "string"
        },
        "InterestRateModel": {
          "type": "object",
          "required": [
            "base",
            "optimal_utilization_rate",
            "slope_1",
            "slope_2"
          ],
          "properties": {
            "base": {
              "description": "Base rate",
              "allOf": [
                {
                  "$ref": "#/definitions/Decimal"
                }
              ]
            },
            "optimal_utilization_rate": {
              "description": "Optimal utilization rate",
              "allOf": [
                {
                  "$ref": "#/definitions/Decimal"
                }
              ]
            },
            "slope_1": {
              "description": "Slope parameter for interest rate model function when utilization_rate <= optimal_utilization_rate",
              "allOf": [
                {
                  "$ref": "#/definitions/Decimal"
                }
              ]
            },
            "slope_2": {
              "description": "Slope parameter for interest rate model function when utilization_rate > optimal_utilization_rate",
              "allOf": [
                {
                  "$ref": "#/definitions/Decimal"
                }
              ]
            }
          },
          "additionalProperties": false
        },
        "Uint128": {
          "description": "A thin wrapper around u128 that is using strings for JSON encoding/decoding, such that the full u128 range can be used for clients that convert JSON numbers to floats, like JavaScript and jq.\n\n# Examples\n\nUse `from` to create instances of this and `u128` to get the value out:\n\n``` # use cosmwasm_std::Uint128; let a = Uint128::from(123u128); assert_eq!(a.u128(), 123);\n\nlet b = Uint128::from(42u64); assert_eq!(b.u128(), 42);\n\nlet c = Uint128::from(70u32); assert_eq!(c.u128(), 70); ```",
          "type": "string"
        }
      }
    },
    "market_v2": {
      "$schema": "http://json-schema.org/draft-07/schema#",
      "title": "MarketV2Response",
      "type": "object",
      "required": [
        "borrow_index",
        "borrow_rate",
        "collateral_total_amount",
        "collateral_total_scaled",
        "debt_total_amount",
        "debt_total_scaled",
        "denom",
        "indexes_last_updated",
        "interest_rate_model",
        "liquidity_index",
        "liquidity_rate",
        "reserve_factor",
        "utilization_rate"
      ],
      "properties": {
        "borrow_index": {
          "description": "Borrow index (Used to compute borrow interest)",
          "allOf": [
            {
              "$ref": "#/definitions/Decimal"
            }
          ]
        },
        "borrow_rate": {
          "description": "Rate charged to borrowers",
          "allOf": [
            {
              "$ref": "#/definitions/Decimal"
            }
          ]
        },
        "collateral_total_amount": {
          "$ref": "#/definitions/Uint128"
        },
        "collateral_total_scaled": {
          "description": "Total collateral scaled for the market's currency",
          "allOf": [
            {
              "$ref": "#/definitions/Uint128"
            }
          ]
        },
        "debt_total_amount": {
          "$ref": "#/definitions/Uint128"
        },
        "debt_total_scaled": {
          "description": "Total debt scaled for the market's currency",
          "allOf": [
            {
              "$ref": "#/definitions/Uint128"
            }
          ]
        },
        "denom": {
          "description": "Denom of the asset",
          "type": "string"
        },
        "indexes_last_updated": {
          "description": "Timestamp (seconds) where indexes and where last updated",
          "type": "integer",
          "format": "uint64",
          "minimum": 0.0
        },
        "interest_rate_model": {
          "description": "model (params + internal state) that defines how interest rate behaves",
          "allOf": [
            {
              "$ref": "#/definitions/InterestRateModel"
            }
          ]
        },
        "liquidity_index": {
          "description": "Liquidity index (Used to compute deposit interest)",
          "allOf": [
            {
              "$ref": "#/definitions/Decimal"
            }
          ]
        },
        "liquidity_rate": {
          "description": "Rate paid to depositors",
          "allOf": [
            {
              "$ref": "#/definitions/Decimal"
            }
          ]
        },
        "reserve_factor": {
          "description": "Portion of the borrow rate that is kept as protocol rewards",
          "allOf": [
            {
              "$ref": "#/definitions/Decimal"
            }
          ]
        },
        "utilization_rate": {
          "$ref": "#/definitions/Decimal"
        }
      },
      "additionalProperties": false,
      "definitions": {
        "Decimal": {
          "description": "A fixed-point decimal value with 18 fractional digits, i.e. Decimal(1_000_000_000_000_000_000) == 1.0\n\nThe greatest possible value that can be represented is 340282366920938463463.374607431768211455 (which is (2^128 - 1) / 10^18)",
          "type": "string"
        },
        "InterestRateModel": {
          "type": "object",
          "required": [
            "base",
            "optimal_utilization_rate",
            "slope_1",
            "slope_2"
          ],
          "properties": {
            "base": {
              "description": "Base rate",
              "allOf": [
                {
                  "$ref": "#/definitions/Decimal"
                }
              ]
            },
            "optimal_utilization_rate": {
              "description": "Optimal utilization rate",
              "allOf": [
                {
                  "$ref": "#/definitions/Decimal"
                }
              ]
            },
            "slope_1": {
              "description": "Slope parameter for interest rate model function when utilization_rate <= optimal_utilization_rate",
              "allOf": [
                {
                  "$ref": "#/definitions/Decimal"
                }
              ]
            },
            "slope_2": {
              "description": "Slope parameter for interest rate model function when utilization_rate > optimal_utilization_rate",
              "allOf": [
                {
                  "$ref": "#/definitions/Decimal"
                }
              ]
            }
          },
          "additionalProperties": false
        },
        "Uint128": {
          "description": "A thin wrapper around u128 that is using strings for JSON encoding/decoding, such that the full u128 range can be used for clients that convert JSON numbers to floats, like JavaScript and jq.\n\n# Examples\n\nUse `from` to create instances of this and `u128` to get the value out:\n\n``` # use cosmwasm_std::Uint128; let a = Uint128::from(123u128); assert_eq!(a.u128(), 123);\n\nlet b = Uint128::from(42u64); assert_eq!(b.u128(), 42);\n\nlet c = Uint128::from(70u32); assert_eq!(c.u128(), 70); ```",
          "type": "string"
        }
      }
    },
    "markets": {
      "$schema": "http://json-schema.org/draft-07/schema#",
      "title": "Array_of_Market",
      "type": "array",
      "items": {
        "$ref": "#/definitions/Market"
      },
      "definitions": {
        "Decimal": {
          "description": "A fixed-point decimal value with 18 fractional digits, i.e. Decimal(1_000_000_000_000_000_000) == 1.0\n\nThe greatest possible value that can be represented is 340282366920938463463.374607431768211455 (which is (2^128 - 1) / 10^18)",
          "type": "string"
        },
        "InterestRateModel": {
          "type": "object",
          "required": [
            "base",
            "optimal_utilization_rate",
            "slope_1",
            "slope_2"
          ],
          "properties": {
            "base": {
              "description": "Base rate",
              "allOf": [
                {
                  "$ref": "#/definitions/Decimal"
                }
              ]
            },
            "optimal_utilization_rate": {
              "description": "Optimal utilization rate",
              "allOf": [
                {
                  "$ref": "#/definitions/Decimal"
                }
              ]
            },
            "slope_1": {
              "description": "Slope parameter for interest rate model function when utilization_rate <= optimal_utilization_rate",
              "allOf": [
                {
                  "$ref": "#/definitions/Decimal"
                }
              ]
            },
            "slope_2": {
              "description": "Slope parameter for interest rate model function when utilization_rate > optimal_utilization_rate",
              "allOf": [
                {
                  "$ref": "#/definitions/Decimal"
                }
              ]
            }
          },
          "additionalProperties": false
        },
        "Market": {
          "type": "object",
          "required": [
            "borrow_index",
            "borrow_rate",
            "collateral_total_scaled",
            "debt_total_scaled",
            "denom",
            "indexes_last_updated",
            "interest_rate_model",
            "liquidity_index",
            "liquidity_rate",
            "reserve_factor"
          ],
          "properties": {
            "borrow_index": {
              "description": "Borrow index (Used to compute borrow interest)",
              "allOf": [
                {
                  "$ref": "#/definitions/Decimal"
                }
              ]
            },
            "borrow_rate": {
              "description": "Rate charged to borrowers",
              "allOf": [
                {
                  "$ref": "#/definitions/Decimal"
                }
              ]
            },
            "collateral_total_scaled": {
              "description": "Total collateral scaled for the market's currency",
              "allOf": [
                {
                  "$ref": "#/definitions/Uint128"
                }
              ]
            },
            "debt_total_scaled": {
              "description": "Total debt scaled for the market's currency",
              "allOf": [
                {
                  "$ref": "#/definitions/Uint128"
                }
              ]
            },
            "denom": {
              "description": "Denom of the asset",
              "type": "string"
            },
            "indexes_last_updated": {
              "description": "Timestamp (seconds) where indexes and where last updated",
              "type": "integer",
              "format": "uint64",
              "minimum": 0.0
            },
            "interest_rate_model": {
              "description": "model (params + internal state) that defines how interest rate behaves",
              "allOf": [
                {
                  "$ref": "#/definitions/InterestRateModel"
                }
              ]
            },
            "liquidity_index": {
              "description": "Liquidity index (Used to compute deposit interest)",
              "allOf": [
                {
                  "$ref": "#/definitions/Decimal"
                }
              ]
            },
            "liquidity_rate": {
              "description": "Rate paid to depositors",
              "allOf": [
                {
                  "$ref": "#/definitions/Decimal"
                }
              ]
            },
            "reserve_factor": {
              "description": "Portion of the borrow rate that is kept as protocol rewards",
              "allOf": [
                {
                  "$ref": "#/definitions/Decimal"
                }
              ]
            }
          },
          "additionalProperties": false
        },
        "Uint128": {
          "description": "A thin wrapper around u128 that is using strings for JSON encoding/decoding, such that the full u128 range can be used for clients that convert JSON numbers to floats, like JavaScript and jq.\n\n# Examples\n\nUse `from` to create instances of this and `u128` to get the value out:\n\n``` # use cosmwasm_std::Uint128; let a = Uint128::from(123u128); assert_eq!(a.u128(), 123);\n\nlet b = Uint128::from(42u64); assert_eq!(b.u128(), 42);\n\nlet c = Uint128::from(70u32); assert_eq!(c.u128(), 70); ```",
          "type": "string"
        }
      }
    },
    "markets_v2": {
      "$schema": "http://json-schema.org/draft-07/schema#",
      "title": "PaginationResponse_for_MarketV2Response",
      "type": "object",
      "required": [
        "data",
        "metadata"
      ],
      "properties": {
        "data": {
          "type": "array",
          "items": {
            "$ref": "#/definitions/MarketV2Response"
          }
        },
        "metadata": {
          "$ref": "#/definitions/Metadata"
        }
      },
      "additionalProperties": false,
      "definitions": {
        "Decimal": {
          "description": "A fixed-point decimal value with 18 fractional digits, i.e. Decimal(1_000_000_000_000_000_000) == 1.0\n\nThe greatest possible value that can be represented is 340282366920938463463.374607431768211455 (which is (2^128 - 1) / 10^18)",
          "type": "string"
        },
        "InterestRateModel": {
          "type": "object",
          "required": [
            "base",
            "optimal_utilization_rate",
            "slope_1",
            "slope_2"
          ],
          "properties": {
            "base": {
              "description": "Base rate",
              "allOf": [
                {
                  "$ref": "#/definitions/Decimal"
                }
              ]
            },
            "optimal_utilization_rate": {
              "description": "Optimal utilization rate",
              "allOf": [
                {
                  "$ref": "#/definitions/Decimal"
                }
              ]
            },
            "slope_1": {
              "description": "Slope parameter for interest rate model function when utilization_rate <= optimal_utilization_rate",
              "allOf": [
                {
                  "$ref": "#/definitions/Decimal"
                }
              ]
            },
            "slope_2": {
              "description": "Slope parameter for interest rate model function when utilization_rate > optimal_utilization_rate",
              "allOf": [
                {
                  "$ref": "#/definitions/Decimal"
                }
              ]
            }
          },
          "additionalProperties": false
        },
        "MarketV2Response": {
          "type": "object",
          "required": [
            "borrow_index",
            "borrow_rate",
            "collateral_total_amount",
            "collateral_total_scaled",
            "debt_total_amount",
            "debt_total_scaled",
            "denom",
            "indexes_last_updated",
            "interest_rate_model",
            "liquidity_index",
            "liquidity_rate",
            "reserve_factor",
            "utilization_rate"
          ],
          "properties": {
            "borrow_index": {
              "description": "Borrow index (Used to compute borrow interest)",
              "allOf": [
                {
                  "$ref": "#/definitions/Decimal"
                }
              ]
            },
            "borrow_rate": {
              "description": "Rate charged to borrowers",
              "allOf": [
                {
                  "$ref": "#/definitions/Decimal"
                }
              ]
            },
            "collateral_total_amount": {
              "$ref": "#/definitions/Uint128"
            },
            "collateral_total_scaled": {
              "description": "Total collateral scaled for the market's currency",
              "allOf": [
                {
                  "$ref": "#/definitions/Uint128"
                }
              ]
            },
            "debt_total_amount": {
              "$ref": "#/definitions/Uint128"
            },
            "debt_total_scaled": {
              "description": "Total debt scaled for the market's currency",
              "allOf": [
                {
                  "$ref": "#/definitions/Uint128"
                }
              ]
            },
            "denom": {
              "description": "Denom of the asset",
              "type": "string"
            },
            "indexes_last_updated": {
              "description": "Timestamp (seconds) where indexes and where last updated",
              "type": "integer",
              "format": "uint64",
              "minimum": 0.0
            },
            "interest_rate_model": {
              "description": "model (params + internal state) that defines how interest rate behaves",
              "allOf": [
                {
                  "$ref": "#/definitions/InterestRateModel"
                }
              ]
            },
            "liquidity_index": {
              "description": "Liquidity index (Used to compute deposit interest)",
              "allOf": [
                {
                  "$ref": "#/definitions/Decimal"
                }
              ]
            },
            "liquidity_rate": {
              "description": "Rate paid to depositors",
              "allOf": [
                {
                  "$ref": "#/definitions/Decimal"
                }
              ]
            },
            "reserve_factor": {
              "description": "Portion of the borrow rate that is kept as protocol rewards",
              "allOf": [
                {
                  "$ref": "#/definitions/Decimal"
                }
              ]
            },
            "utilization_rate": {
              "$ref": "#/definitions/Decimal"
            }
          },
          "additionalProperties": false
        },
        "Metadata": {
          "type": "object",
          "required": [
            "has_more"
          ],
          "properties": {
            "has_more": {
              "type": "boolean"
            }
          },
          "additionalProperties": false
        },
        "Uint128": {
          "description": "A thin wrapper around u128 that is using strings for JSON encoding/decoding, such that the full u128 range can be used for clients that convert JSON numbers to floats, like JavaScript and jq.\n\n# Examples\n\nUse `from` to create instances of this and `u128` to get the value out:\n\n``` # use cosmwasm_std::Uint128; let a = Uint128::from(123u128); assert_eq!(a.u128(), 123);\n\nlet b = Uint128::from(42u64); assert_eq!(b.u128(), 42);\n\nlet c = Uint128::from(70u32); assert_eq!(c.u128(), 70); ```",
          "type": "string"
        }
      }
    },
    "scaled_debt_amount": {
      "$schema": "http://json-schema.org/draft-07/schema#",
      "title": "Uint128",
      "description": "A thin wrapper around u128 that is using strings for JSON encoding/decoding, such that the full u128 range can be used for clients that convert JSON numbers to floats, like JavaScript and jq.\n\n# Examples\n\nUse `from` to create instances of this and `u128` to get the value out:\n\n``` # use cosmwasm_std::Uint128; let a = Uint128::from(123u128); assert_eq!(a.u128(), 123);\n\nlet b = Uint128::from(42u64); assert_eq!(b.u128(), 42);\n\nlet c = Uint128::from(70u32); assert_eq!(c.u128(), 70); ```",
      "type": "string"
    },
    "scaled_liquidity_amount": {
      "$schema": "http://json-schema.org/draft-07/schema#",
      "title": "Uint128",
      "description": "A thin wrapper around u128 that is using strings for JSON encoding/decoding, such that the full u128 range can be used for clients that convert JSON numbers to floats, like JavaScript and jq.\n\n# Examples\n\nUse `from` to create instances of this and `u128` to get the value out:\n\n``` # use cosmwasm_std::Uint128; let a = Uint128::from(123u128); assert_eq!(a.u128(), 123);\n\nlet b = Uint128::from(42u64); assert_eq!(b.u128(), 42);\n\nlet c = Uint128::from(70u32); assert_eq!(c.u128(), 70); ```",
      "type": "string"
    },
    "underlying_debt_amount": {
      "$schema": "http://json-schema.org/draft-07/schema#",
      "title": "Uint128",
      "description": "A thin wrapper around u128 that is using strings for JSON encoding/decoding, such that the full u128 range can be used for clients that convert JSON numbers to floats, like JavaScript and jq.\n\n# Examples\n\nUse `from` to create instances of this and `u128` to get the value out:\n\n``` # use cosmwasm_std::Uint128; let a = Uint128::from(123u128); assert_eq!(a.u128(), 123);\n\nlet b = Uint128::from(42u64); assert_eq!(b.u128(), 42);\n\nlet c = Uint128::from(70u32); assert_eq!(c.u128(), 70); ```",
      "type": "string"
    },
    "underlying_liquidity_amount": {
      "$schema": "http://json-schema.org/draft-07/schema#",
      "title": "Uint128",
      "description": "A thin wrapper around u128 that is using strings for JSON encoding/decoding, such that the full u128 range can be used for clients that convert JSON numbers to floats, like JavaScript and jq.\n\n# Examples\n\nUse `from` to create instances of this and `u128` to get the value out:\n\n``` # use cosmwasm_std::Uint128; let a = Uint128::from(123u128); assert_eq!(a.u128(), 123);\n\nlet b = Uint128::from(42u64); assert_eq!(b.u128(), 42);\n\nlet c = Uint128::from(70u32); assert_eq!(c.u128(), 70); ```",
      "type": "string"
    },
    "user_collateral": {
      "$schema": "http://json-schema.org/draft-07/schema#",
      "title": "UserCollateralResponse",
      "type": "object",
      "required": [
        "amount",
        "amount_scaled",
        "denom",
        "enabled"
      ],
      "properties": {
        "amount": {
          "description": "Underlying asset amount that is actually deposited at the current block",
          "allOf": [
            {
              "$ref": "#/definitions/Uint128"
            }
          ]
        },
        "amount_scaled": {
          "description": "Scaled collateral amount stored in contract state",
          "allOf": [
            {
              "$ref": "#/definitions/Uint128"
            }
          ]
        },
        "denom": {
          "description": "Asset denom",
          "type": "string"
        },
        "enabled": {
          "description": "Wether the user is using asset as collateral or not",
          "type": "boolean"
        }
      },
      "additionalProperties": false,
      "definitions": {
        "Uint128": {
          "description": "A thin wrapper around u128 that is using strings for JSON encoding/decoding, such that the full u128 range can be used for clients that convert JSON numbers to floats, like JavaScript and jq.\n\n# Examples\n\nUse `from` to create instances of this and `u128` to get the value out:\n\n``` # use cosmwasm_std::Uint128; let a = Uint128::from(123u128); assert_eq!(a.u128(), 123);\n\nlet b = Uint128::from(42u64); assert_eq!(b.u128(), 42);\n\nlet c = Uint128::from(70u32); assert_eq!(c.u128(), 70); ```",
          "type": "string"
        }
      }
    },
    "user_collaterals": {
      "$schema": "http://json-schema.org/draft-07/schema#",
      "title": "Array_of_UserCollateralResponse",
      "type": "array",
      "items": {
        "$ref": "#/definitions/UserCollateralResponse"
      },
      "definitions": {
        "Uint128": {
          "description": "A thin wrapper around u128 that is using strings for JSON encoding/decoding, such that the full u128 range can be used for clients that convert JSON numbers to floats, like JavaScript and jq.\n\n# Examples\n\nUse `from` to create instances of this and `u128` to get the value out:\n\n``` # use cosmwasm_std::Uint128; let a = Uint128::from(123u128); assert_eq!(a.u128(), 123);\n\nlet b = Uint128::from(42u64); assert_eq!(b.u128(), 42);\n\nlet c = Uint128::from(70u32); assert_eq!(c.u128(), 70); ```",
          "type": "string"
        },
        "UserCollateralResponse": {
          "type": "object",
          "required": [
            "amount",
            "amount_scaled",
            "denom",
            "enabled"
          ],
          "properties": {
            "amount": {
              "description": "Underlying asset amount that is actually deposited at the current block",
              "allOf": [
                {
                  "$ref": "#/definitions/Uint128"
                }
              ]
            },
            "amount_scaled": {
              "description": "Scaled collateral amount stored in contract state",
              "allOf": [
                {
                  "$ref": "#/definitions/Uint128"
                }
              ]
            },
            "denom": {
              "description": "Asset denom",
              "type": "string"
            },
            "enabled": {
              "description": "Wether the user is using asset as collateral or not",
              "type": "boolean"
            }
          },
          "additionalProperties": false
        }
      }
    },
    "user_collaterals_v2": {
      "$schema": "http://json-schema.org/draft-07/schema#",
      "title": "PaginationResponse_for_UserCollateralResponse",
      "type": "object",
      "required": [
        "data",
        "metadata"
      ],
      "properties": {
        "data": {
          "type": "array",
          "items": {
            "$ref": "#/definitions/UserCollateralResponse"
          }
        },
        "metadata": {
          "$ref": "#/definitions/Metadata"
        }
      },
      "additionalProperties": false,
      "definitions": {
        "Metadata": {
          "type": "object",
          "required": [
            "has_more"
          ],
          "properties": {
            "has_more": {
              "type": "boolean"
            }
          },
          "additionalProperties": false
        },
        "Uint128": {
          "description": "A thin wrapper around u128 that is using strings for JSON encoding/decoding, such that the full u128 range can be used for clients that convert JSON numbers to floats, like JavaScript and jq.\n\n# Examples\n\nUse `from` to create instances of this and `u128` to get the value out:\n\n``` # use cosmwasm_std::Uint128; let a = Uint128::from(123u128); assert_eq!(a.u128(), 123);\n\nlet b = Uint128::from(42u64); assert_eq!(b.u128(), 42);\n\nlet c = Uint128::from(70u32); assert_eq!(c.u128(), 70); ```",
          "type": "string"
        },
        "UserCollateralResponse": {
          "type": "object",
          "required": [
            "amount",
            "amount_scaled",
            "denom",
            "enabled"
          ],
          "properties": {
            "amount": {
              "description": "Underlying asset amount that is actually deposited at the current block",
              "allOf": [
                {
                  "$ref": "#/definitions/Uint128"
                }
              ]
            },
            "amount_scaled": {
              "description": "Scaled collateral amount stored in contract state",
              "allOf": [
                {
                  "$ref": "#/definitions/Uint128"
                }
              ]
            },
            "denom": {
              "description": "Asset denom",
              "type": "string"
            },
            "enabled": {
              "description": "Wether the user is using asset as collateral or not",
              "type": "boolean"
            }
          },
          "additionalProperties": false
        }
      }
    },
    "user_debt": {
      "$schema": "http://json-schema.org/draft-07/schema#",
      "title": "UserDebtResponse",
      "type": "object",
      "required": [
        "amount",
        "amount_scaled",
        "denom",
        "uncollateralized"
      ],
      "properties": {
        "amount": {
          "description": "Underlying asset amount that is actually owed at the current block",
          "allOf": [
            {
              "$ref": "#/definitions/Uint128"
            }
          ]
        },
        "amount_scaled": {
          "description": "Scaled debt amount stored in contract state",
          "allOf": [
            {
              "$ref": "#/definitions/Uint128"
            }
          ]
        },
        "denom": {
          "description": "Asset denom",
          "type": "string"
        },
        "uncollateralized": {
          "description": "Marker for uncollateralized debt",
          "type": "boolean"
        }
      },
      "additionalProperties": false,
      "definitions": {
        "Uint128": {
          "description": "A thin wrapper around u128 that is using strings for JSON encoding/decoding, such that the full u128 range can be used for clients that convert JSON numbers to floats, like JavaScript and jq.\n\n# Examples\n\nUse `from` to create instances of this and `u128` to get the value out:\n\n``` # use cosmwasm_std::Uint128; let a = Uint128::from(123u128); assert_eq!(a.u128(), 123);\n\nlet b = Uint128::from(42u64); assert_eq!(b.u128(), 42);\n\nlet c = Uint128::from(70u32); assert_eq!(c.u128(), 70); ```",
          "type": "string"
        }
      }
    },
    "user_debts": {
      "$schema": "http://json-schema.org/draft-07/schema#",
      "title": "Array_of_UserDebtResponse",
      "type": "array",
      "items": {
        "$ref": "#/definitions/UserDebtResponse"
      },
      "definitions": {
        "Uint128": {
          "description": "A thin wrapper around u128 that is using strings for JSON encoding/decoding, such that the full u128 range can be used for clients that convert JSON numbers to floats, like JavaScript and jq.\n\n# Examples\n\nUse `from` to create instances of this and `u128` to get the value out:\n\n``` # use cosmwasm_std::Uint128; let a = Uint128::from(123u128); assert_eq!(a.u128(), 123);\n\nlet b = Uint128::from(42u64); assert_eq!(b.u128(), 42);\n\nlet c = Uint128::from(70u32); assert_eq!(c.u128(), 70); ```",
          "type": "string"
        },
        "UserDebtResponse": {
          "type": "object",
          "required": [
            "amount",
            "amount_scaled",
            "denom",
            "uncollateralized"
          ],
          "properties": {
            "amount": {
              "description": "Underlying asset amount that is actually owed at the current block",
              "allOf": [
                {
                  "$ref": "#/definitions/Uint128"
                }
              ]
            },
            "amount_scaled": {
              "description": "Scaled debt amount stored in contract state",
              "allOf": [
                {
                  "$ref": "#/definitions/Uint128"
                }
              ]
            },
            "denom": {
              "description": "Asset denom",
              "type": "string"
            },
            "uncollateralized": {
              "description": "Marker for uncollateralized debt",
              "type": "boolean"
            }
          },
          "additionalProperties": false
        }
      }
    },
    "user_position": {
      "$schema": "http://json-schema.org/draft-07/schema#",
      "title": "UserPositionResponse",
      "type": "object",
      "required": [
        "health_status",
        "total_collateralized_debt",
        "total_enabled_collateral",
        "weighted_liquidation_threshold_collateral",
        "weighted_max_ltv_collateral"
      ],
      "properties": {
        "health_status": {
          "$ref": "#/definitions/UserHealthStatus"
        },
        "total_collateralized_debt": {
          "description": "Total value of all collateralized debts. If the user has an uncollateralized loan limit in an asset, the debt in this asset will not be included in this value.",
          "allOf": [
            {
              "$ref": "#/definitions/Uint128"
            }
          ]
        },
        "total_enabled_collateral": {
          "description": "Total value of all enabled collateral assets. If an asset is disabled as collateral, it will not be included in this value.",
          "allOf": [
            {
              "$ref": "#/definitions/Uint128"
            }
          ]
        },
        "weighted_liquidation_threshold_collateral": {
          "$ref": "#/definitions/Uint128"
        },
        "weighted_max_ltv_collateral": {
          "$ref": "#/definitions/Uint128"
        }
      },
      "additionalProperties": false,
      "definitions": {
        "Decimal": {
          "description": "A fixed-point decimal value with 18 fractional digits, i.e. Decimal(1_000_000_000_000_000_000) == 1.0\n\nThe greatest possible value that can be represented is 340282366920938463463.374607431768211455 (which is (2^128 - 1) / 10^18)",
          "type": "string"
        },
        "Uint128": {
          "description": "A thin wrapper around u128 that is using strings for JSON encoding/decoding, such that the full u128 range can be used for clients that convert JSON numbers to floats, like JavaScript and jq.\n\n# Examples\n\nUse `from` to create instances of this and `u128` to get the value out:\n\n``` # use cosmwasm_std::Uint128; let a = Uint128::from(123u128); assert_eq!(a.u128(), 123);\n\nlet b = Uint128::from(42u64); assert_eq!(b.u128(), 42);\n\nlet c = Uint128::from(70u32); assert_eq!(c.u128(), 70); ```",
          "type": "string"
        },
        "UserHealthStatus": {
          "oneOf": [
            {
              "type": "string",
              "enum": [
                "not_borrowing"
              ]
            },
            {
              "type": "object",
              "required": [
                "borrowing"
              ],
              "properties": {
                "borrowing": {
                  "type": "object",
                  "required": [
                    "liq_threshold_hf",
                    "max_ltv_hf"
                  ],
                  "properties": {
                    "liq_threshold_hf": {
                      "$ref": "#/definitions/Decimal"
                    },
                    "max_ltv_hf": {
                      "$ref": "#/definitions/Decimal"
                    }
                  },
                  "additionalProperties": false
                }
              },
              "additionalProperties": false
            }
          ]
        }
      }
    },
    "user_position_liquidation_pricing": {
      "$schema": "http://json-schema.org/draft-07/schema#",
      "title": "UserPositionResponse",
      "type": "object",
      "required": [
        "health_status",
        "total_collateralized_debt",
        "total_enabled_collateral",
        "weighted_liquidation_threshold_collateral",
        "weighted_max_ltv_collateral"
      ],
      "properties": {
        "health_status": {
          "$ref": "#/definitions/UserHealthStatus"
        },
        "total_collateralized_debt": {
          "description": "Total value of all collateralized debts. If the user has an uncollateralized loan limit in an asset, the debt in this asset will not be included in this value.",
          "allOf": [
            {
              "$ref": "#/definitions/Uint128"
            }
          ]
        },
        "total_enabled_collateral": {
          "description": "Total value of all enabled collateral assets. If an asset is disabled as collateral, it will not be included in this value.",
          "allOf": [
            {
              "$ref": "#/definitions/Uint128"
            }
          ]
        },
        "weighted_liquidation_threshold_collateral": {
          "$ref": "#/definitions/Uint128"
        },
        "weighted_max_ltv_collateral": {
          "$ref": "#/definitions/Uint128"
        }
      },
      "additionalProperties": false,
      "definitions": {
        "Decimal": {
          "description": "A fixed-point decimal value with 18 fractional digits, i.e. Decimal(1_000_000_000_000_000_000) == 1.0\n\nThe greatest possible value that can be represented is 340282366920938463463.374607431768211455 (which is (2^128 - 1) / 10^18)",
          "type": "string"
        },
        "Uint128": {
          "description": "A thin wrapper around u128 that is using strings for JSON encoding/decoding, such that the full u128 range can be used for clients that convert JSON numbers to floats, like JavaScript and jq.\n\n# Examples\n\nUse `from` to create instances of this and `u128` to get the value out:\n\n``` # use cosmwasm_std::Uint128; let a = Uint128::from(123u128); assert_eq!(a.u128(), 123);\n\nlet b = Uint128::from(42u64); assert_eq!(b.u128(), 42);\n\nlet c = Uint128::from(70u32); assert_eq!(c.u128(), 70); ```",
          "type": "string"
        },
        "UserHealthStatus": {
          "oneOf": [
            {
              "type": "string",
              "enum": [
                "not_borrowing"
              ]
            },
            {
              "type": "object",
              "required": [
                "borrowing"
              ],
              "properties": {
                "borrowing": {
                  "type": "object",
                  "required": [
                    "liq_threshold_hf",
                    "max_ltv_hf"
                  ],
                  "properties": {
                    "liq_threshold_hf": {
                      "$ref": "#/definitions/Decimal"
                    },
                    "max_ltv_hf": {
                      "$ref": "#/definitions/Decimal"
                    }
                  },
                  "additionalProperties": false
                }
              },
              "additionalProperties": false
            }
          ]
        }
      }
    }
  }
}<|MERGE_RESOLUTION|>--- conflicted
+++ resolved
@@ -672,8 +672,6 @@
         "additionalProperties": false
       },
       {
-<<<<<<< HEAD
-=======
         "description": "Enumerate marketsV2 with pagination",
         "type": "object",
         "required": [
@@ -704,69 +702,6 @@
         "additionalProperties": false
       },
       {
-        "description": "Get uncollateralized limit for given user and asset",
-        "type": "object",
-        "required": [
-          "uncollateralized_loan_limit"
-        ],
-        "properties": {
-          "uncollateralized_loan_limit": {
-            "type": "object",
-            "required": [
-              "denom",
-              "user"
-            ],
-            "properties": {
-              "denom": {
-                "type": "string"
-              },
-              "user": {
-                "type": "string"
-              }
-            },
-            "additionalProperties": false
-          }
-        },
-        "additionalProperties": false
-      },
-      {
-        "description": "Get all uncollateralized limits for a given user",
-        "type": "object",
-        "required": [
-          "uncollateralized_loan_limits"
-        ],
-        "properties": {
-          "uncollateralized_loan_limits": {
-            "type": "object",
-            "required": [
-              "user"
-            ],
-            "properties": {
-              "limit": {
-                "type": [
-                  "integer",
-                  "null"
-                ],
-                "format": "uint32",
-                "minimum": 0.0
-              },
-              "start_after": {
-                "type": [
-                  "string",
-                  "null"
-                ]
-              },
-              "user": {
-                "type": "string"
-              }
-            },
-            "additionalProperties": false
-          }
-        },
-        "additionalProperties": false
-      },
-      {
->>>>>>> 2c785afe
         "description": "Get user debt position for a specific asset",
         "type": "object",
         "required": [
