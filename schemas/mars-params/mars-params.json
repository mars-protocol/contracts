--- conflicted
+++ resolved
@@ -1,10 +1,6 @@
 {
   "contract_name": "mars-params",
-<<<<<<< HEAD
   "contract_version": "1.1.0",
-=======
-  "contract_version": "1.0.6",
->>>>>>> 1449b4b1
   "idl_version": "1.0.0",
   "instantiate": {
     "$schema": "http://json-schema.org/draft-07/schema#",
