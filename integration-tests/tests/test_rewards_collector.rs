--- conflicted
+++ resolved
@@ -270,11 +270,7 @@
             &[
                 coin(1_000_000_000_000, "uusdc"),
                 coin(1_000_000_000_000, "umars"),
-<<<<<<< HEAD
-                coin(1_000_000_000_000, "uosmo"), // For gas fees
-=======
                 coin(1_000_000_000_000, "uosmo"), // for gas
->>>>>>> 99b0730f
             ],
             2,
         )
