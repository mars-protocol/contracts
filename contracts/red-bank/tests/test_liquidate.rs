--- conflicted
+++ resolved
@@ -6,28 +6,9 @@
     to_binary, Addr, Decimal, SubMsg, Uint128, WasmMsg,
 };
 use cw_utils::PaymentError;
-<<<<<<< HEAD
-use helpers::{
-    has_collateral_position, set_collateral, th_build_interests_updated_event,
-    th_get_expected_indices, th_get_expected_indices_and_rates, th_init_market, th_setup,
-    TestUtilizationDeltaInfo,
-};
-use mars_interest_rate::{
-    compute_scaled_amount, compute_underlying_amount, get_scaled_liquidity_amount,
-    ScalingOperation, SCALING_FACTOR,
-};
-use mars_params::types::AssetParams;
-use mars_red_bank::{
-    contract::execute,
-    error::ContractError,
-    execute::liquidation_compute_amounts,
-    state::{COLLATERALS, DEBTS, MARKETS},
-};
-=======
 use helpers::{th_get_expected_indices_and_rates, th_query, th_setup, TestUtilizationDeltaInfo};
 use mars_params::types::asset::{AssetParams, CmSettings, LiquidationBonus, RedBankSettings};
 use mars_red_bank::{contract::execute, error::ContractError};
->>>>>>> cf28835a
 use mars_red_bank_types::{
     address_provider::MarsAddressType,
     incentives,
