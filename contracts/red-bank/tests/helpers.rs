--- conflicted
+++ resolved
@@ -1,33 +1,21 @@
 #![allow(dead_code)]
 
-<<<<<<< HEAD
 use cosmwasm_schema::serde;
-use cosmwasm_std::testing::{MockApi, MockStorage};
-use cosmwasm_std::{from_binary, Addr, Coin, Decimal, Deps, DepsMut, Event, OwnedDeps, Uint128};
-
+use cosmwasm_std::{
+    from_binary,
+    testing::{MockApi, MockStorage},
+    Addr, Coin, Decimal, Deps, DepsMut, Event, OwnedDeps, Uint128,
+};
 use mars_outpost::red_bank::{
     Collateral, CreateOrUpdateConfig, Debt, InstantiateMsg, Market, QueryMsg,
 };
-use mars_testing::{mock_dependencies, mock_env, mock_info, MarsMockQuerier, MockEnvParams};
-
-use mars_red_bank::contract::{instantiate, query};
-use mars_red_bank::interest_rates::{
-    calculate_applied_linear_interest_rate, compute_scaled_amount, compute_underlying_amount,
-    ScalingOperation,
-=======
-use cosmwasm_std::{
-    testing::{MockApi, MockStorage},
-    Addr, Coin, Decimal, Deps, DepsMut, Event, OwnedDeps, Uint128,
-};
-use mars_outpost::red_bank::{Collateral, CreateOrUpdateConfig, Debt, InstantiateMsg, Market};
 use mars_red_bank::{
-    contract::instantiate,
+    contract::{instantiate, query},
     interest_rates::{
         calculate_applied_linear_interest_rate, compute_scaled_amount, compute_underlying_amount,
         ScalingOperation,
     },
     state::{COLLATERALS, DEBTS, MARKETS},
->>>>>>> c06c18f5
 };
 use mars_testing::{mock_dependencies, mock_env, mock_info, MarsMockQuerier, MockEnvParams};
 
