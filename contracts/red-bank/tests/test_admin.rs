--- conflicted
+++ resolved
@@ -1,14 +1,3 @@
-<<<<<<< HEAD
-use cosmwasm_std::testing::mock_info;
-use cosmwasm_std::{attr, coin, from_binary, Addr, Decimal, Event, Uint128};
-use mars_owner::OwnerError::NotOwner;
-
-use mars_outpost::address_provider::MarsAddressType;
-use mars_outpost::error::MarsError;
-use mars_outpost::red_bank::{
-    ConfigResponse, CreateOrUpdateConfig, ExecuteMsg, InitOrUpdateAssetParams, InstantiateMsg,
-    InterestRateModel, Market, QueryMsg,
-=======
 use cosmwasm_std::{attr, coin, from_binary, testing::mock_info, Addr, Decimal, Event, Uint128};
 use mars_outpost::{
     address_provider::MarsAddressType,
@@ -17,19 +6,15 @@
         ConfigResponse, CreateOrUpdateConfig, ExecuteMsg, InitOrUpdateAssetParams, InstantiateMsg,
         InterestRateModel, Market, QueryMsg,
     },
->>>>>>> c06c18f5
 };
+use mars_owner::OwnerError::NotOwner;
 use mars_red_bank::{
     contract::{execute, instantiate, query},
     error::ContractError,
     interest_rates::{compute_scaled_amount, compute_underlying_amount, ScalingOperation},
-    state::{COLLATERALS, CONFIG, MARKETS},
+    state::{COLLATERALS, MARKETS},
 };
-<<<<<<< HEAD
-use mars_red_bank::state::{COLLATERALS, MARKETS};
-=======
 use mars_testing::{mock_dependencies, mock_env, mock_env_at_block_time, MockEnvParams};
->>>>>>> c06c18f5
 
 use crate::helpers::{th_get_expected_indices, th_init_market, th_setup};
 
