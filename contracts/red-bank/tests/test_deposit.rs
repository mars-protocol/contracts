use std::any::type_name;

use cosmwasm_std::testing::{mock_env, mock_info, MockApi, MockStorage};
use cosmwasm_std::{
    attr, coin, coins, to_binary, Addr, Decimal, OwnedDeps, StdError, StdResult, SubMsg, Uint128,
    WasmMsg,
};
use cw_utils::PaymentError;

use mars_outpost::address_provider::MarsContract;
use mars_outpost::incentives;
use mars_outpost::red_bank::{Collateral, ExecuteMsg, Market};
use mars_red_bank::contract::execute;
use mars_red_bank::error::ContractError;
use mars_red_bank::interest_rates::{compute_scaled_amount, ScalingOperation, SCALING_FACTOR};
use mars_red_bank::state::{COLLATERALS, MARKETS};
use mars_testing::{mock_env_at_block_time, MarsMockQuerier};

use helpers::{
    set_collateral, th_build_interests_updated_event, th_get_expected_indices_and_rates, th_setup,
};

mod helpers;

struct TestSuite {
    deps: OwnedDeps<MockStorage, MockApi, MarsMockQuerier>,
    denom: &'static str,
    depositor_addr: Addr,
    initial_market: Market,
    initial_liquidity: Uint128,
}

fn setup_test() -> TestSuite {
    let denom = "uosmo";
    let initial_liquidity = Uint128::new(10_000_000);

    let mut deps = th_setup(&[coin(initial_liquidity.u128(), denom)]);

    let market = Market {
        denom: denom.to_string(),
        liquidity_index: Decimal::from_ratio(11u128, 10u128),
        max_loan_to_value: Decimal::one(),
        borrow_index: Decimal::from_ratio(1u128, 1u128),
        borrow_rate: Decimal::from_ratio(10u128, 100u128),
        liquidity_rate: Decimal::from_ratio(10u128, 100u128),
        reserve_factor: Decimal::from_ratio(1u128, 10u128),
        collateral_total_scaled: Uint128::new(10_000_000) * SCALING_FACTOR,
        debt_total_scaled: Uint128::new(10_000_000) * SCALING_FACTOR,
        indexes_last_updated: 10000000,
        deposit_cap: Uint128::new(12_000_000),
        ..Default::default()
    };

    MARKETS.save(deps.as_mut().storage, denom, &market).unwrap();

    TestSuite {
        deps,
        denom,
        depositor_addr: Addr::unchecked("larry"),
        initial_market: market,
        initial_liquidity,
    }
}

#[test]
fn depositing_with_no_coin_sent() {
    let TestSuite {
        mut deps,
        depositor_addr,
        ..
    } = setup_test();

    let err = execute(
        deps.as_mut(),
        mock_env(),
        mock_info(depositor_addr.as_str(), &[]),
        ExecuteMsg::Deposit {
            on_behalf_of: None,
        },
    )
    .unwrap_err();
    assert_eq!(err, PaymentError::NoFunds {}.into());
}

#[test]
fn depositing_with_multiple_coins_sent() {
    let TestSuite {
        mut deps,
        depositor_addr,
        ..
    } = setup_test();

    let sent_coins = vec![coin(123, "uatom"), coin(456, "uosmo")];

    let err = execute(
        deps.as_mut(),
        mock_env(),
        mock_info(depositor_addr.as_str(), &sent_coins),
        ExecuteMsg::Deposit {
            on_behalf_of: None,
        },
    )
    .unwrap_err();
    assert_eq!(err, PaymentError::MultipleDenoms {}.into());
}

#[test]
fn depositing_to_non_existent_market() {
    let TestSuite {
        mut deps,
        depositor_addr,
        ..
    } = setup_test();

    // there isn't a market for this denom
    let false_denom = "usteak";

    let err = execute(
        deps.as_mut(),
        mock_env(),
        mock_info(depositor_addr.as_str(), &coins(123, false_denom)),
        ExecuteMsg::Deposit {
            on_behalf_of: None,
        },
    )
    .unwrap_err();
    assert_eq!(err, StdError::not_found(type_name::<Market>()).into());
}

#[test]
fn depositing_to_disabled_market() {
    let TestSuite {
        mut deps,
        denom,
        depositor_addr,
        ..
    } = setup_test();

    // disable the market
    MARKETS
        .update(deps.as_mut().storage, denom, |opt| -> StdResult<_> {
            let mut market = opt.unwrap();
            market.deposit_enabled = false;
            Ok(market)
        })
        .unwrap();

    let err = execute(
        deps.as_mut(),
        mock_env(),
        mock_info(depositor_addr.as_str(), &coins(123, denom)),
        ExecuteMsg::Deposit {
            on_behalf_of: None,
        },
    )
    .unwrap_err();
    assert_eq!(
        err,
        ContractError::DepositNotEnabled {
            denom: denom.to_string(),
        }
    );
}

#[test]
fn depositing_above_cap() {
    let TestSuite {
        mut deps,
        denom,
        depositor_addr,
        ..
    } = setup_test();

    // set a deposit cap
    MARKETS
        .update(deps.as_mut().storage, denom, |opt| -> StdResult<_> {
            let mut market = opt.unwrap();
            market.collateral_total_scaled = Uint128::new(9_000_000) * SCALING_FACTOR;
            market.deposit_cap = Uint128::new(10_000_000);
            Ok(market)
        })
        .unwrap();

    // try deposit with a big amount, should fail
    let err = execute(
        deps.as_mut(),
        mock_env_at_block_time(10000100),
        mock_info(depositor_addr.as_str(), &coins(1_000_001, denom)),
        ExecuteMsg::Deposit {
            on_behalf_of: None,
        },
    )
    .unwrap_err();
    assert_eq!(
        err,
        ContractError::DepositCapExceeded {
            denom: denom.to_string()
        }
    );

    // deposit a smaller amount, should work
    let result = execute(
        deps.as_mut(),
        mock_env_at_block_time(10000100),
        mock_info(depositor_addr.as_str(), &coins(123, denom)),
        ExecuteMsg::Deposit {
            on_behalf_of: None,
        },
    );
    assert!(result.is_ok());
}

#[test]
fn depositing_without_existing_position() {
    let TestSuite {
        mut deps,
        denom,
        depositor_addr,
        initial_market,
        initial_liquidity,
    } = setup_test();

    let block_time = 10000100;
    let deposit_amount = 110000;

    // compute expected market parameters
    let expected_params = th_get_expected_indices_and_rates(
        &initial_market,
        block_time,
        initial_liquidity,
        Default::default(),
    );
    let expected_mint_amount = compute_scaled_amount(
        Uint128::from(deposit_amount),
        expected_params.liquidity_index,
        ScalingOperation::Truncate,
    )
    .unwrap();

    let res = execute(
        deps.as_mut(),
        mock_env_at_block_time(block_time),
        mock_info(depositor_addr.as_str(), &coins(deposit_amount, denom)),
        ExecuteMsg::Deposit {
            on_behalf_of: None,
        },
    )
    .unwrap();

    // NOTE: For this particular test, the borrow interest accrued was so low that the accrued
    // protocol reward is rounded down to zero. Therefore we don't expect a message to update the
    // index of the reward collector.
    assert_eq!(
        res.messages,
        vec![SubMsg::new(WasmMsg::Execute {
            contract_addr: MarsContract::Incentives.to_string(),
            msg: to_binary(&incentives::ExecuteMsg::BalanceChange {
                user_addr: depositor_addr.clone(),
                denom: initial_market.denom.clone(),
                user_amount_scaled_before: Uint128::zero(),
                // NOTE: Protocol rewards accrued is zero, so here it's initial total supply
                total_amount_scaled_before: initial_market.collateral_total_scaled,
            })
            .unwrap(),
            funds: vec![]
        })]
    );
    assert_eq!(
        res.attributes,
        vec![
            attr("action", "outposts/red-bank/deposit"),
            attr("sender", &depositor_addr),
            attr("on_behalf_of", &depositor_addr),
            attr("denom", denom),
            attr("amount", deposit_amount.to_string()),
            attr("amount_scaled", expected_mint_amount),
        ]
    );
    assert_eq!(res.events, vec![th_build_interests_updated_event(denom, &expected_params)]);

    // indexes and interest rates should have been updated
    let market = MARKETS.load(deps.as_ref().storage, denom).unwrap();
    assert_eq!(market.borrow_index, expected_params.borrow_index);
    assert_eq!(market.liquidity_index, expected_params.liquidity_index);
    assert_eq!(market.borrow_rate, expected_params.borrow_rate);
    assert_eq!(market.liquidity_rate, expected_params.liquidity_rate);

    // total collateral amount should have been updated
    let expected = initial_market.collateral_total_scaled + expected_mint_amount;
    assert_eq!(market.collateral_total_scaled, expected);

    // the depositor previously did not have a collateral position
    // a position should have been created with the correct scaled amount, and enabled by default
    let collateral = COLLATERALS.load(deps.as_ref().storage, (&depositor_addr, denom)).unwrap();
    assert_eq!(
        collateral,
        Collateral {
            amount_scaled: expected_mint_amount,
            enabled: true
        }
    );
}

#[test]
fn depositing_with_existing_position() {
    let TestSuite {
        mut deps,
        denom,
        depositor_addr,
        initial_market,
        initial_liquidity,
    } = setup_test();

    // create a collateral position for the user, with the `enabled` parameter as false
    let collateral_amount_scaled = Uint128::new(123456);
    set_collateral(deps.as_mut(), &depositor_addr, denom, collateral_amount_scaled, false);

    let block_time = 10000100;
    let deposit_amount = 110000;

    // compute expected market parameters
    let expected_params = th_get_expected_indices_and_rates(
        &initial_market,
        block_time,
        initial_liquidity,
        Default::default(),
    );
    let expected_mint_amount = compute_scaled_amount(
        Uint128::from(deposit_amount),
        expected_params.liquidity_index,
        ScalingOperation::Truncate,
    )
    .unwrap();

    let res = execute(
        deps.as_mut(),
        mock_env_at_block_time(block_time),
        mock_info(depositor_addr.as_str(), &coins(deposit_amount, denom)),
        ExecuteMsg::Deposit {
            on_behalf_of: None,
        },
    )
    .unwrap();

    // NOTE: For this particular test, the borrow interest accrued was so low that the accrued
    // protocol reward is rounded down to zero. Therefore we don't expect a message to update the
    // index of the reward collector.
    assert_eq!(
        res.messages,
        vec![SubMsg::new(WasmMsg::Execute {
            contract_addr: MarsContract::Incentives.to_string(),
            msg: to_binary(&incentives::ExecuteMsg::BalanceChange {
                user_addr: depositor_addr.clone(),
                denom: initial_market.denom.clone(),
                user_amount_scaled_before: collateral_amount_scaled,
                // NOTE: Protocol rewards accrued is zero, so here it's initial total supply
                total_amount_scaled_before: initial_market.collateral_total_scaled,
            })
            .unwrap(),
            funds: vec![]
        })]
    );

    // the depositor's scaled collateral amount should have been increased
    // however, the `enabled` status should not been affected
    let collateral = COLLATERALS.load(deps.as_ref().storage, (&depositor_addr, denom)).unwrap();
    let expected = collateral_amount_scaled + expected_mint_amount;
    assert_eq!(
        collateral,
        Collateral {
            amount_scaled: expected,
            enabled: false
        }
    );
}

#[test]
fn depositing_on_behalf_of() {
    let TestSuite {
        mut deps,
        denom,
        depositor_addr,
        initial_market,
        initial_liquidity,
    } = setup_test();

    let deposit_amount = 123456u128;
    let on_behalf_of_addr = Addr::unchecked("jake");

    // compute expected market parameters
    let block_time = 10000300;
    let expected_params = th_get_expected_indices_and_rates(
        &initial_market,
        block_time,
        initial_liquidity,
        Default::default(),
    );
    let expected_mint_amount = compute_scaled_amount(
        Uint128::from(deposit_amount),
        expected_params.liquidity_index,
        ScalingOperation::Truncate,
    )
    .unwrap();
    let expected_reward_amount_scaled = compute_scaled_amount(
        expected_params.protocol_rewards_to_distribute,
        expected_params.liquidity_index,
        ScalingOperation::Truncate,
    )
    .unwrap();

    let res = execute(
        deps.as_mut(),
        mock_env_at_block_time(block_time),
        mock_info(depositor_addr.as_str(), &coins(deposit_amount, denom)),
        ExecuteMsg::Deposit {
            on_behalf_of: Some(on_behalf_of_addr.clone().into()),
        },
    )
    .unwrap();

    // NOTE: For this test, the accrued protocol reward is non-zero, so we do expect a message to
    // update the index of the rewards collector.
    assert_eq!(
        res.messages,
        vec![
            SubMsg::new(WasmMsg::Execute {
                contract_addr: MarsContract::Incentives.to_string(),
<<<<<<< HEAD
                msg: to_binary(&incentives::msg::ExecuteMsg::BalanceChange {
                    user_addr: Addr::unchecked(MarsContract::RewardsCollector.to_string()),
=======
                msg: to_binary(&incentives::ExecuteMsg::BalanceChange {
                    user_addr: Addr::unchecked(MarsContract::ProtocolRewardsCollector.to_string()),
>>>>>>> 7060d06d
                    denom: initial_market.denom.clone(),
                    user_amount_scaled_before: Uint128::zero(),
                    total_amount_scaled_before: initial_market.collateral_total_scaled,
                })
                .unwrap(),
                funds: vec![]
            }),
            SubMsg::new(WasmMsg::Execute {
                contract_addr: MarsContract::Incentives.to_string(),
                msg: to_binary(&incentives::ExecuteMsg::BalanceChange {
                    user_addr: on_behalf_of_addr.clone(),
                    denom: initial_market.denom.clone(),
                    user_amount_scaled_before: Uint128::zero(),
                    // NOTE: New collateral shares were minted to the rewards collector first, so
                    // for the depositor this should be initial total supply + rewards shares minted
                    total_amount_scaled_before: initial_market.collateral_total_scaled
                        + expected_reward_amount_scaled,
                })
                .unwrap(),
                funds: vec![]
            })
        ]
    );

    // depositor should not have created a new collateral position
    let opt = COLLATERALS.may_load(deps.as_ref().storage, (&depositor_addr, denom)).unwrap();
    assert!(opt.is_none());

    // the recipient should have created a new collateral position
    let collateral = COLLATERALS.load(deps.as_ref().storage, (&on_behalf_of_addr, denom)).unwrap();
    assert_eq!(
        collateral,
        Collateral {
            amount_scaled: expected_mint_amount,
            enabled: true,
        }
    );
}<|MERGE_RESOLUTION|>--- conflicted
+++ resolved
@@ -425,13 +425,8 @@
         vec![
             SubMsg::new(WasmMsg::Execute {
                 contract_addr: MarsContract::Incentives.to_string(),
-<<<<<<< HEAD
                 msg: to_binary(&incentives::msg::ExecuteMsg::BalanceChange {
                     user_addr: Addr::unchecked(MarsContract::RewardsCollector.to_string()),
-=======
-                msg: to_binary(&incentives::ExecuteMsg::BalanceChange {
-                    user_addr: Addr::unchecked(MarsContract::ProtocolRewardsCollector.to_string()),
->>>>>>> 7060d06d
                     denom: initial_market.denom.clone(),
                     user_amount_scaled_before: Uint128::zero(),
                     total_amount_scaled_before: initial_market.collateral_total_scaled,
