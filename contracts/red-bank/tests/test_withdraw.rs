use cosmwasm_std::testing::{mock_env, mock_info, MockApi, MockStorage};
use cosmwasm_std::{
    attr, coin, coins, to_binary, Addr, BankMsg, CosmosMsg, Decimal, OwnedDeps, SubMsg, Uint128,
    WasmMsg,
};

use mars_outpost::address_provider::MarsContract;
use mars_outpost::red_bank::{Collateral, Debt, ExecuteMsg, Market};
use mars_outpost::{incentives, math};
use mars_red_bank::contract::execute;
use mars_red_bank::error::ContractError;
use mars_red_bank::interest_rates::{
    compute_scaled_amount, compute_underlying_amount, get_scaled_liquidity_amount,
    get_updated_borrow_index, get_updated_liquidity_index, ScalingOperation, SCALING_FACTOR,
};
use mars_red_bank::state::{COLLATERALS, DEBTS, MARKETS};
use mars_testing::{mock_env_at_block_time, MarsMockQuerier};

use helpers::{
    has_collateral_position, set_collateral, th_build_interests_updated_event,
    th_get_expected_indices_and_rates, th_setup, TestUtilizationDeltaInfo,
};

mod helpers;

struct TestSuite {
    deps: OwnedDeps<MockStorage, MockApi, MarsMockQuerier>,
    denom: &'static str,
    withdrawer_addr: Addr,
    initial_market: Market,
    initial_liquidity: Uint128,
}

fn setup_test() -> TestSuite {
    let denom = "uosmo";
    let initial_liquidity = Uint128::new(12_000_000);

    let mut deps = th_setup(&[coin(initial_liquidity.u128(), denom)]);

    let market = Market {
        denom: denom.to_string(),
        reserve_factor: Decimal::from_ratio(1u128, 10u128),
        borrow_index: Decimal::from_ratio(2u128, 1u128),
        liquidity_index: Decimal::from_ratio(15u128, 10u128),
        borrow_rate: Decimal::from_ratio(20u128, 100u128),
        liquidity_rate: Decimal::from_ratio(10u128, 100u128),
        indexes_last_updated: 10000000,
        collateral_total_scaled: Uint128::new(2_000_000) * SCALING_FACTOR,
        debt_total_scaled: Uint128::new(10_000_000) * SCALING_FACTOR,
        ..Default::default()
    };

    MARKETS.save(deps.as_mut().storage, denom, &market).unwrap();

    TestSuite {
        deps,
        denom,
        withdrawer_addr: Addr::unchecked("larry"),
        initial_market: market,
        initial_liquidity,
    }
}

#[test]
fn withdrawing_more_than_balance() {
    let TestSuite {
        mut deps,
        denom,
        withdrawer_addr,
        ..
    } = setup_test();

    // give withdrawer a small collateral position
    set_collateral(deps.as_mut(), &withdrawer_addr, denom, Uint128::new(200), false);

    let err = execute(
        deps.as_mut(),
        mock_env(),
        mock_info(withdrawer_addr.as_str(), &[]),
        ExecuteMsg::Withdraw {
            denom: denom.to_string(),
            amount: Some(Uint128::from(2000u128)),
            recipient: None,
        },
    )
    .unwrap_err();
    assert_eq!(
        err,
        ContractError::InvalidWithdrawAmount {
            denom: denom.to_string()
        }
    );
}

#[test]
fn withdrawing_partially() {
    let TestSuite {
        mut deps,
        denom,
        withdrawer_addr,
        initial_market,
        initial_liquidity,
    } = setup_test();

    let block_time = initial_market.indexes_last_updated + 2000;
    let withdraw_amount = Uint128::new(20_000);

    // create a collateral position for the user
    // for this test, we assume the user has NOT enabled the asset as collateral
    // the health factor check should have been skipped (no need to set mock oracle price)
    let initial_deposit_amount_scaled = initial_market.collateral_total_scaled;
    set_collateral(
        deps.as_mut(),
        &withdrawer_addr,
        &initial_market.denom,
        initial_deposit_amount_scaled,
        false,
    );

    let res = execute(
        deps.as_mut(),
        mock_env_at_block_time(block_time),
        mock_info(withdrawer_addr.as_str(), &[]),
        ExecuteMsg::Withdraw {
            denom: denom.to_string(),
            amount: Some(withdraw_amount),
            recipient: None,
        },
    )
    .unwrap();

    let market = MARKETS.load(deps.as_ref().storage, denom).unwrap();

    // compute expected market parameters
    let expected_params = th_get_expected_indices_and_rates(
        &initial_market,
        block_time,
        initial_liquidity,
        TestUtilizationDeltaInfo {
            less_liquidity: withdraw_amount,
            ..Default::default()
        },
    );

    let expected_deposit_balance = compute_underlying_amount(
        initial_deposit_amount_scaled,
        expected_params.liquidity_index,
        ScalingOperation::Truncate,
    )
    .unwrap();

    let expected_withdraw_amount_remaining = expected_deposit_balance - withdraw_amount;

    let expected_withdraw_amount_scaled_remaining = compute_scaled_amount(
        expected_withdraw_amount_remaining,
        expected_params.liquidity_index,
        ScalingOperation::Truncate,
    )
    .unwrap();

    let expected_burn_amount =
        initial_deposit_amount_scaled - expected_withdraw_amount_scaled_remaining;

    let expected_rewards_amount_scaled = compute_scaled_amount(
        expected_params.protocol_rewards_to_distribute,
        market.liquidity_index,
        ScalingOperation::Truncate,
    )
    .unwrap();

    let expected_total_collateral_amount_scaled = initial_market.collateral_total_scaled
        - expected_burn_amount
        + expected_rewards_amount_scaled;

    assert_eq!(
        res.messages,
        vec![
            SubMsg::new(WasmMsg::Execute {
                contract_addr: MarsContract::Incentives.to_string(),
<<<<<<< HEAD
                msg: to_binary(&incentives::msg::ExecuteMsg::BalanceChange {
                    user_addr: Addr::unchecked(MarsContract::RewardsCollector.to_string()),
=======
                msg: to_binary(&incentives::ExecuteMsg::BalanceChange {
                    user_addr: Addr::unchecked(MarsContract::ProtocolRewardsCollector.to_string()),
>>>>>>> 7060d06d
                    denom: denom.to_string(),
                    user_amount_scaled_before: Uint128::zero(),
                    total_amount_scaled_before: initial_market.collateral_total_scaled,
                })
                .unwrap(),
                funds: vec![],
            }),
            SubMsg::new(WasmMsg::Execute {
                contract_addr: MarsContract::Incentives.to_string(),
                msg: to_binary(&incentives::ExecuteMsg::BalanceChange {
                    user_addr: withdrawer_addr.clone(),
                    denom: denom.to_string(),
                    user_amount_scaled_before: initial_deposit_amount_scaled,
                    total_amount_scaled_before: initial_market.collateral_total_scaled
                        + expected_rewards_amount_scaled,
                })
                .unwrap(),
                funds: vec![],
            }),
            SubMsg::new(BankMsg::Send {
                to_address: withdrawer_addr.to_string(),
                amount: coins(withdraw_amount.u128(), denom)
            })
        ]
    );
    assert_eq!(
        res.attributes,
        vec![
            attr("action", "outposts/red-bank/withdraw"),
            attr("sender", &withdrawer_addr),
            attr("recipient", &withdrawer_addr),
            attr("denom", denom),
            attr("amount", withdraw_amount),
            attr("amount_scaled", expected_burn_amount),
        ]
    );
    assert_eq!(res.events, vec![th_build_interests_updated_event(denom, &expected_params)]);

    // market parameters should have been updated
    assert_eq!(market.borrow_index, expected_params.borrow_index);
    assert_eq!(market.liquidity_index, expected_params.liquidity_index);
    assert_eq!(market.borrow_rate, expected_params.borrow_rate);
    assert_eq!(market.liquidity_rate, expected_params.liquidity_rate);

    // the market's total collateral scaled amount should have been decreased
    assert_eq!(market.collateral_total_scaled, expected_total_collateral_amount_scaled);

    // the user's collateral scaled amount should have been decreased
    let collateral = COLLATERALS.load(deps.as_ref().storage, (&withdrawer_addr, denom)).unwrap();
    assert_eq!(collateral.amount_scaled, expected_withdraw_amount_scaled_remaining);

    // the reward collector's collateral scaled amount should have been increased
    let rewards_addr = Addr::unchecked(MarsContract::RewardsCollector.to_string());
    let collateral = COLLATERALS.load(deps.as_ref().storage, (&rewards_addr, denom)).unwrap();
    assert_eq!(collateral.amount_scaled, expected_rewards_amount_scaled);
}

#[test]
fn withdrawing_completely() {
    let TestSuite {
        mut deps,
        denom,
        withdrawer_addr,
        initial_market,
        initial_liquidity,
    } = setup_test();

    let block_time = initial_market.indexes_last_updated + 2000;

    // create a collateral position for the withdrawer
    let withdrawer_balance_scaled = Uint128::new(123_456) * SCALING_FACTOR;
    set_collateral(deps.as_mut(), &withdrawer_addr, denom, withdrawer_balance_scaled, true);

    let res = execute(
        deps.as_mut(),
        mock_env_at_block_time(block_time),
        mock_info(withdrawer_addr.as_str(), &[]),
        ExecuteMsg::Withdraw {
            denom: denom.to_string(),
            amount: None,
            recipient: None,
        },
    )
    .unwrap();

    let market = MARKETS.load(&deps.storage, denom).unwrap();

    let withdrawer_balance = compute_underlying_amount(
        withdrawer_balance_scaled,
        get_updated_liquidity_index(&initial_market, block_time).unwrap(),
        ScalingOperation::Truncate,
    )
    .unwrap();

    let expected_params = th_get_expected_indices_and_rates(
        &initial_market,
        block_time,
        initial_liquidity,
        TestUtilizationDeltaInfo {
            less_liquidity: withdrawer_balance,
            ..Default::default()
        },
    );

    let expected_rewards_amount_scaled = compute_scaled_amount(
        expected_params.protocol_rewards_to_distribute,
        market.liquidity_index,
        ScalingOperation::Truncate,
    )
    .unwrap();

    assert_eq!(
        res.messages,
        vec![
            SubMsg::new(WasmMsg::Execute {
                contract_addr: MarsContract::Incentives.to_string(),
<<<<<<< HEAD
                msg: to_binary(&incentives::msg::ExecuteMsg::BalanceChange {
                    user_addr: Addr::unchecked(MarsContract::RewardsCollector.to_string()),
=======
                msg: to_binary(&incentives::ExecuteMsg::BalanceChange {
                    user_addr: Addr::unchecked(MarsContract::ProtocolRewardsCollector.to_string()),
>>>>>>> 7060d06d
                    denom: denom.to_string(),
                    user_amount_scaled_before: Uint128::zero(),
                    total_amount_scaled_before: initial_market.collateral_total_scaled,
                })
                .unwrap(),
                funds: vec![],
            }),
            SubMsg::new(WasmMsg::Execute {
                contract_addr: MarsContract::Incentives.to_string(),
                msg: to_binary(&incentives::ExecuteMsg::BalanceChange {
                    user_addr: withdrawer_addr.clone(),
                    denom: denom.to_string(),
                    user_amount_scaled_before: withdrawer_balance_scaled,
                    total_amount_scaled_before: initial_market.collateral_total_scaled
                        + expected_rewards_amount_scaled,
                })
                .unwrap(),
                funds: vec![],
            }),
            SubMsg::new(CosmosMsg::Bank(BankMsg::Send {
                to_address: withdrawer_addr.to_string(),
                amount: coins(withdrawer_balance.u128(), denom)
            })),
        ]
    );
    assert_eq!(
        res.attributes,
        vec![
            attr("action", "outposts/red-bank/withdraw"),
            attr("sender", &withdrawer_addr),
            attr("recipient", &withdrawer_addr),
            attr("denom", denom),
            attr("amount", withdrawer_balance.to_string()),
            attr("amount_scaled", withdrawer_balance_scaled.to_string()),
        ]
    );
    assert_eq!(res.events, vec![th_build_interests_updated_event(denom, &expected_params)]);

    assert_eq!(market.borrow_index, expected_params.borrow_index);
    assert_eq!(market.liquidity_index, expected_params.liquidity_index);
    assert_eq!(market.borrow_rate, expected_params.borrow_rate);
    assert_eq!(market.liquidity_rate, expected_params.liquidity_rate);

    // withdrawer's collateral position should have been deleted after full withdraw
    assert!(!has_collateral_position(deps.as_ref(), &withdrawer_addr, denom));
}

#[test]
fn withdrawing_to_another_user() {
    let TestSuite {
        mut deps,
        denom,
        withdrawer_addr,
        initial_market,
        initial_liquidity,
    } = setup_test();

    let block_time = initial_market.indexes_last_updated + 2000;
    let recipient_addr = Addr::unchecked("jake");

    // create a collateral position for the withdrawer
    let withdrawer_balance_scaled = Uint128::new(123_456) * SCALING_FACTOR;
    set_collateral(deps.as_mut(), &withdrawer_addr, denom, withdrawer_balance_scaled, true);

    let res = execute(
        deps.as_mut(),
        mock_env_at_block_time(block_time),
        mock_info(withdrawer_addr.as_str(), &[]),
        ExecuteMsg::Withdraw {
            denom: denom.to_string(),
            amount: None,
            recipient: Some(recipient_addr.to_string()),
        },
    )
    .unwrap();

    let market = MARKETS.load(deps.as_ref().storage, denom).unwrap();

    let withdraw_amount = compute_underlying_amount(
        withdrawer_balance_scaled,
        market.liquidity_index,
        ScalingOperation::Truncate,
    )
    .unwrap();

    let expected_params = th_get_expected_indices_and_rates(
        &initial_market,
        block_time,
        initial_liquidity,
        TestUtilizationDeltaInfo {
            less_liquidity: withdraw_amount,
            ..Default::default()
        },
    );

    let expected_rewards_amount_scaled = compute_scaled_amount(
        expected_params.protocol_rewards_to_distribute,
        market.liquidity_index,
        ScalingOperation::Truncate,
    )
    .unwrap();

    // check if the withdrew funds are properly sent to the designated recipient
    assert_eq!(
        res.messages,
        vec![
            SubMsg::new(WasmMsg::Execute {
                contract_addr: MarsContract::Incentives.to_string(),
<<<<<<< HEAD
                msg: to_binary(&incentives::msg::ExecuteMsg::BalanceChange {
                    user_addr: Addr::unchecked(MarsContract::RewardsCollector.to_string()),
=======
                msg: to_binary(&incentives::ExecuteMsg::BalanceChange {
                    user_addr: Addr::unchecked(MarsContract::ProtocolRewardsCollector.to_string()),
>>>>>>> 7060d06d
                    denom: denom.to_string(),
                    user_amount_scaled_before: Uint128::zero(),
                    total_amount_scaled_before: initial_market.collateral_total_scaled,
                })
                .unwrap(),
                funds: vec![],
            }),
            SubMsg::new(WasmMsg::Execute {
                contract_addr: MarsContract::Incentives.to_string(),
                msg: to_binary(&incentives::ExecuteMsg::BalanceChange {
                    user_addr: withdrawer_addr.clone(),
                    denom: denom.to_string(),
                    user_amount_scaled_before: withdrawer_balance_scaled,
                    total_amount_scaled_before: initial_market.collateral_total_scaled
                        + expected_rewards_amount_scaled,
                })
                .unwrap(),
                funds: vec![],
            }),
            SubMsg::new(CosmosMsg::Bank(BankMsg::Send {
                to_address: recipient_addr.to_string(),
                amount: coins(withdraw_amount.u128(), denom)
            }))
        ]
    );
    assert_eq!(
        res.attributes,
        vec![
            attr("action", "outposts/red-bank/withdraw"),
            attr("sender", &withdrawer_addr),
            attr("recipient", &recipient_addr),
            attr("denom", denom.to_string()),
            attr("amount", withdraw_amount.to_string()),
            attr("amount_scaled", withdrawer_balance_scaled.to_string()),
        ]
    );

    // withdrawer's collateral position should have been deleted after full withdraw
    assert!(!has_collateral_position(deps.as_ref(), &withdrawer_addr, denom));
}

struct HealthCheckTestSuite {
    deps: OwnedDeps<MockStorage, MockApi, MarsMockQuerier>,
    denoms: [&'static str; 3],
    markets: [Market; 3],
    prices: [Decimal; 3],
    collaterals: [Collateral; 3],
    debts: [Debt; 3],
    withdrawer_addr: Addr,
}

fn setup_health_check_test() -> HealthCheckTestSuite {
    let denoms = ["uatom", "uosmo", "umars"];
    let initial_liquidity = Uint128::from(10000000u128);

    let mut deps = th_setup(&[coin(initial_liquidity.into(), denoms[2])]);

    let withdrawer_addr = Addr::unchecked("withdrawer");

    let markets = [
        Market {
            denom: denoms[0].to_string(),
            liquidity_index: Decimal::one(),
            borrow_index: Decimal::one(),
            max_loan_to_value: Decimal::from_ratio(40u128, 100u128),
            liquidation_threshold: Decimal::from_ratio(60u128, 100u128),
            collateral_total_scaled: Uint128::new(100_000) * SCALING_FACTOR,
            ..Default::default()
        },
        Market {
            denom: denoms[1].to_string(),
            liquidity_index: Decimal::one(),
            borrow_index: Decimal::one(),
            max_loan_to_value: Decimal::from_ratio(50u128, 100u128),
            liquidation_threshold: Decimal::from_ratio(80u128, 100u128),
            collateral_total_scaled: Uint128::new(100_000) * SCALING_FACTOR,
            ..Default::default()
        },
        Market {
            denom: denoms[2].to_string(),
            liquidity_index: Decimal::one(),
            borrow_index: Decimal::one(),
            max_loan_to_value: Decimal::from_ratio(20u128, 100u128),
            liquidation_threshold: Decimal::from_ratio(40u128, 100u128),
            collateral_total_scaled: Uint128::new(100_000) * SCALING_FACTOR,
            ..Default::default()
        },
    ];

    let prices = [
        Decimal::from_ratio(3u128, 1u128),
        Decimal::from_ratio(2u128, 1u128),
        Decimal::from_ratio(1u128, 1u128),
    ];

    let collaterals = [
        Collateral {
            amount_scaled: Uint128::new(100_000) * SCALING_FACTOR,
            enabled: true,
        },
        Collateral {
            amount_scaled: Uint128::zero(),
            enabled: false,
        },
        Collateral {
            amount_scaled: Uint128::new(600_000) * SCALING_FACTOR,
            enabled: true,
        },
    ];

    let debts = [
        Debt {
            amount_scaled: Uint128::zero(),
            uncollateralized: false,
        },
        Debt {
            amount_scaled: Uint128::new(200_000) * SCALING_FACTOR,
            uncollateralized: false,
        },
        Debt {
            amount_scaled: Uint128::new(200_000) * SCALING_FACTOR,
            uncollateralized: true,
        },
    ];

    denoms
        .iter()
        .zip(markets.iter())
        .try_for_each(|(denom, market)| MARKETS.save(deps.as_mut().storage, denom, market))
        .unwrap();

    denoms
        .iter()
        .zip(prices.iter())
        .for_each(|(denom, price)| deps.querier.set_oracle_price(denom, *price));

    denoms.iter().zip(collaterals.iter()).for_each(|(denom, collateral)| {
        if !collateral.amount_scaled.is_zero() {
            COLLATERALS.save(deps.as_mut().storage, (&withdrawer_addr, denom), collateral).unwrap();
        }
    });

    denoms.iter().zip(debts.iter()).for_each(|(denom, debt)| {
        if !debt.amount_scaled.is_zero() {
            DEBTS.save(deps.as_mut().storage, (&withdrawer_addr, denom), debt).unwrap();
        }
    });

    HealthCheckTestSuite {
        deps,
        denoms,
        markets,
        prices,
        collaterals,
        debts,
        withdrawer_addr,
    }
}

/// Calculate how much to withdraw to have health factor equal to one
fn how_much_to_withdraw(suite: &HealthCheckTestSuite, block_time: u64) -> Uint128 {
    let HealthCheckTestSuite {
        markets,
        prices,
        collaterals,
        debts,
        ..
    } = suite;

    let token_1_weighted_lt_in_base_asset = compute_underlying_amount(
        collaterals[0].amount_scaled,
        get_updated_liquidity_index(&markets[0], block_time).unwrap(),
        ScalingOperation::Truncate,
    )
    .unwrap()
        * markets[0].liquidation_threshold
        * prices[0];

    let token_3_weighted_lt_in_base_asset = compute_underlying_amount(
        collaterals[2].amount_scaled,
        get_updated_liquidity_index(&markets[2], block_time).unwrap(),
        ScalingOperation::Truncate,
    )
    .unwrap()
        * markets[2].liquidation_threshold
        * prices[2];

    let weighted_liquidation_threshold_in_base_asset =
        token_1_weighted_lt_in_base_asset + token_3_weighted_lt_in_base_asset;

    let total_collateralized_debt_in_base_asset = compute_underlying_amount(
        debts[1].amount_scaled,
        get_updated_borrow_index(&markets[1], block_time).unwrap(),
        ScalingOperation::Ceil,
    )
    .unwrap()
        * prices[1];

    // How much to withdraw in base asset to have health factor equal to one
    let how_much_to_withdraw_in_base_asset = math::divide_uint128_by_decimal(
        weighted_liquidation_threshold_in_base_asset - total_collateralized_debt_in_base_asset,
        markets[2].liquidation_threshold,
    )
    .unwrap();

    math::divide_uint128_by_decimal(how_much_to_withdraw_in_base_asset, prices[2]).unwrap()
}

#[test]
fn withdrawing_if_health_factor_not_met() {
    let suite = setup_health_check_test();

    let env = mock_env();
    let block_time = env.block.time.seconds();

    let max_withdraw_amount = how_much_to_withdraw(&suite, block_time);

    let HealthCheckTestSuite {
        mut deps,
        denoms,
        withdrawer_addr,
        ..
    } = suite;

    // withdraw token3 with failure
    // the withdraw amount needs to be a little bit greater to have health factor less than one
    let withdraw_amount = max_withdraw_amount + Uint128::from(10u128);

    let err = execute(
        deps.as_mut(),
        env,
        mock_info(withdrawer_addr.as_str(), &[]),
        ExecuteMsg::Withdraw {
            denom: denoms[2].to_string(),
            amount: Some(withdraw_amount),
            recipient: None,
        },
    )
    .unwrap_err();
    assert_eq!(err, ContractError::InvalidHealthFactorAfterWithdraw {});
}

#[test]
fn withdrawing_if_health_factor_met() {
    let suite = setup_health_check_test();

    let env = mock_env();
    let block_time = env.block.time.seconds();

    let max_withdraw_amount = how_much_to_withdraw(&suite, block_time);

    let HealthCheckTestSuite {
        mut deps,
        denoms,
        markets,
        collaterals,
        withdrawer_addr,
        ..
    } = suite;

    // withdraw token3 with success
    // the withdraw amount needs to be a little bit smaller to have health factor greater than one
    let withdraw_amount = max_withdraw_amount - Uint128::from(10u128);

    let res = execute(
        deps.as_mut(),
        env,
        mock_info(withdrawer_addr.as_str(), &[]),
        ExecuteMsg::Withdraw {
            denom: denoms[2].to_string(),
            amount: Some(withdraw_amount),
            recipient: None,
        },
    )
    .unwrap();

    // NOTE: For this particular test, we have set the borrow interest rate at zero, so there no
    // protocol reward accrued, and hence no message to update the reward collector's index at the
    // incentives contract.
    assert_eq!(
        res.messages,
        vec![
            SubMsg::new(WasmMsg::Execute {
                contract_addr: MarsContract::Incentives.to_string(),
                msg: to_binary(&incentives::ExecuteMsg::BalanceChange {
                    user_addr: withdrawer_addr.clone(),
                    denom: denoms[2].to_string(),
                    user_amount_scaled_before: collaterals[2].amount_scaled,
                    // NOTE: Protocol rewards accrued is zero, so here it's initial total supply
                    total_amount_scaled_before: markets[2].collateral_total_scaled,
                })
                .unwrap(),
                funds: vec![],
            }),
            SubMsg::new(CosmosMsg::Bank(BankMsg::Send {
                to_address: withdrawer_addr.to_string(),
                amount: coins(withdraw_amount.u128(), denoms[2])
            }))
        ],
    );

    let expected_withdraw_amount_scaled =
        get_scaled_liquidity_amount(withdraw_amount, &markets[2], block_time).unwrap();
    let expected_withdrawer_balance_after =
        collaterals[2].amount_scaled - expected_withdraw_amount_scaled;
    let expected_collateral_total_amount_scaled_after =
        markets[2].collateral_total_scaled - expected_withdraw_amount_scaled;

    let col = COLLATERALS.load(deps.as_ref().storage, (&withdrawer_addr, denoms[2])).unwrap();
    assert_eq!(col.amount_scaled, expected_withdrawer_balance_after);

    let market = MARKETS.load(deps.as_ref().storage, denoms[2]).unwrap();
    assert_eq!(market.collateral_total_scaled, expected_collateral_total_amount_scaled_after);
}<|MERGE_RESOLUTION|>--- conflicted
+++ resolved
@@ -177,13 +177,8 @@
         vec![
             SubMsg::new(WasmMsg::Execute {
                 contract_addr: MarsContract::Incentives.to_string(),
-<<<<<<< HEAD
                 msg: to_binary(&incentives::msg::ExecuteMsg::BalanceChange {
                     user_addr: Addr::unchecked(MarsContract::RewardsCollector.to_string()),
-=======
-                msg: to_binary(&incentives::ExecuteMsg::BalanceChange {
-                    user_addr: Addr::unchecked(MarsContract::ProtocolRewardsCollector.to_string()),
->>>>>>> 7060d06d
                     denom: denom.to_string(),
                     user_amount_scaled_before: Uint128::zero(),
                     total_amount_scaled_before: initial_market.collateral_total_scaled,
@@ -300,13 +295,8 @@
         vec![
             SubMsg::new(WasmMsg::Execute {
                 contract_addr: MarsContract::Incentives.to_string(),
-<<<<<<< HEAD
                 msg: to_binary(&incentives::msg::ExecuteMsg::BalanceChange {
                     user_addr: Addr::unchecked(MarsContract::RewardsCollector.to_string()),
-=======
-                msg: to_binary(&incentives::ExecuteMsg::BalanceChange {
-                    user_addr: Addr::unchecked(MarsContract::ProtocolRewardsCollector.to_string()),
->>>>>>> 7060d06d
                     denom: denom.to_string(),
                     user_amount_scaled_before: Uint128::zero(),
                     total_amount_scaled_before: initial_market.collateral_total_scaled,
@@ -415,13 +405,8 @@
         vec![
             SubMsg::new(WasmMsg::Execute {
                 contract_addr: MarsContract::Incentives.to_string(),
-<<<<<<< HEAD
                 msg: to_binary(&incentives::msg::ExecuteMsg::BalanceChange {
                     user_addr: Addr::unchecked(MarsContract::RewardsCollector.to_string()),
-=======
-                msg: to_binary(&incentives::ExecuteMsg::BalanceChange {
-                    user_addr: Addr::unchecked(MarsContract::ProtocolRewardsCollector.to_string()),
->>>>>>> 7060d06d
                     denom: denom.to_string(),
                     user_amount_scaled_before: Uint128::zero(),
                     total_amount_scaled_before: initial_market.collateral_total_scaled,
