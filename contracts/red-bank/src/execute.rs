--- conflicted
+++ resolved
@@ -1,23 +1,6 @@
 use std::{cmp::min, str};
 
 use cosmwasm_std::{Addr, Decimal, DepsMut, Env, MessageInfo, Response, StdResult, Uint128};
-<<<<<<< HEAD
-use mars_owner::OwnerInit::SetInitialOwner;
-use mars_owner::{OwnerError, OwnerUpdate};
-
-use mars_outpost::address_provider::{self, MarsAddressType};
-use mars_outpost::error::MarsError;
-use mars_outpost::helpers::{build_send_asset_msg, option_string_to_addr, zero_address};
-use mars_outpost::math;
-use mars_outpost::red_bank::{
-    Config, CreateOrUpdateConfig, Debt, InitOrUpdateAssetParams, InstantiateMsg, Market,
-};
-
-use crate::error::ContractError;
-use crate::health::{
-    assert_below_liq_threshold_after_withdraw, assert_below_max_ltv_after_borrow,
-    assert_liquidatable,
-=======
 use mars_outpost::{
     address_provider::{self, MarsAddressType},
     error::MarsError,
@@ -26,8 +9,8 @@
     red_bank::{
         Config, CreateOrUpdateConfig, Debt, InitOrUpdateAssetParams, InstantiateMsg, Market,
     },
->>>>>>> c06c18f5
 };
+use mars_owner::{OwnerError, OwnerInit::SetInitialOwner, OwnerUpdate};
 
 use crate::{
     error::ContractError,
@@ -39,16 +22,11 @@
         apply_accumulated_interests, get_scaled_debt_amount, get_scaled_liquidity_amount,
         get_underlying_debt_amount, get_underlying_liquidity_amount, update_interest_rates,
     },
-    state::{COLLATERALS, CONFIG, DEBTS, MARKETS, UNCOLLATERALIZED_LOAN_LIMITS},
+    state::{
+        COLLATERALS, CONFIG, DEBTS, EMERGENCY_OWNER, MARKETS, OWNER, UNCOLLATERALIZED_LOAN_LIMITS,
+    },
     user::User,
 };
-<<<<<<< HEAD
-use crate::state::{
-    COLLATERALS, CONFIG, DEBTS, EMERGENCY_OWNER, MARKETS, OWNER, UNCOLLATERALIZED_LOAN_LIMITS,
-};
-use crate::user::User;
-=======
->>>>>>> c06c18f5
 
 pub const CONTRACT_NAME: &str = "crates.io:mars-red-bank";
 pub const CONTRACT_VERSION: &str = env!("CARGO_PKG_VERSION");
