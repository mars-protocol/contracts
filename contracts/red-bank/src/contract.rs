--- conflicted
+++ resolved
@@ -141,33 +141,10 @@
             start_after,
             limit,
         } => to_json_binary(&query::query_markets(deps, start_after, limit)?),
-<<<<<<< HEAD
-=======
         QueryMsg::MarketsV2 {
             start_after,
             limit,
         } => to_json_binary(&query::query_markets_v2(deps, env, start_after, limit)?),
-        QueryMsg::UncollateralizedLoanLimit {
-            user,
-            denom,
-        } => {
-            let user_addr = deps.api.addr_validate(&user)?;
-            to_json_binary(&query::query_uncollateralized_loan_limit(deps, user_addr, denom)?)
-        }
-        QueryMsg::UncollateralizedLoanLimits {
-            user,
-            start_after,
-            limit,
-        } => {
-            let user_addr = deps.api.addr_validate(&user)?;
-            to_json_binary(&query::query_uncollateralized_loan_limits(
-                deps,
-                user_addr,
-                start_after,
-                limit,
-            )?)
-        }
->>>>>>> 2c785afe
         QueryMsg::UserDebt {
             user,
             denom,
