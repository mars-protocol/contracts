--- conflicted
+++ resolved
@@ -9,14 +9,9 @@
     address_provider::{self, MarsAddressType},
     keys::{UserId, UserIdKey},
     red_bank::{
-<<<<<<< HEAD
-        Collateral, ConfigResponse, Debt, Market, PaginatedUserCollateralResponse,
-        UserCollateralResponse, UserDebtResponse, UserHealthStatus, UserPositionResponse,
-=======
         Collateral, ConfigResponse, Debt, Market, MarketV2Response,
-        PaginatedUserCollateralResponse, UncollateralizedLoanLimitResponse, UserCollateralResponse,
-        UserDebtResponse, UserHealthStatus, UserPositionResponse,
->>>>>>> 2c785afe
+        PaginatedUserCollateralResponse, UserCollateralResponse, UserDebtResponse,
+        UserHealthStatus, UserPositionResponse,
     },
 };
 
@@ -85,8 +80,6 @@
         .collect()
 }
 
-<<<<<<< HEAD
-=======
 pub fn query_markets_v2(
     deps: Deps,
     env: Env,
@@ -118,42 +111,6 @@
     })
 }
 
-pub fn query_uncollateralized_loan_limit(
-    deps: Deps,
-    user_addr: Addr,
-    denom: String,
-) -> StdResult<UncollateralizedLoanLimitResponse> {
-    let limit = UNCOLLATERALIZED_LOAN_LIMITS.may_load(deps.storage, (&user_addr, &denom))?;
-    Ok(UncollateralizedLoanLimitResponse {
-        denom,
-        limit: limit.unwrap_or_else(Uint128::zero),
-    })
-}
-
-pub fn query_uncollateralized_loan_limits(
-    deps: Deps,
-    user_addr: Addr,
-    start_after: Option<String>,
-    limit: Option<u32>,
-) -> StdResult<Vec<UncollateralizedLoanLimitResponse>> {
-    let start = start_after.map(|denom| Bound::ExclusiveRaw(denom.into_bytes()));
-    let limit = limit.unwrap_or(DEFAULT_LIMIT).min(MAX_LIMIT) as usize;
-
-    UNCOLLATERALIZED_LOAN_LIMITS
-        .prefix(&user_addr)
-        .range(deps.storage, start, None, Order::Ascending)
-        .take(limit)
-        .map(|item| {
-            let (denom, limit) = item?;
-            Ok(UncollateralizedLoanLimitResponse {
-                denom,
-                limit,
-            })
-        })
-        .collect()
-}
-
->>>>>>> 2c785afe
 pub fn query_user_debt(
     deps: Deps,
     block: &BlockInfo,
