--- conflicted
+++ resolved
@@ -15,14 +15,10 @@
         get_scaled_debt_amount, get_scaled_liquidity_amount, get_underlying_debt_amount,
         get_underlying_liquidity_amount,
     },
-    state::{COLLATERALS, CONFIG, DEBTS, MARKETS, UNCOLLATERALIZED_LOAN_LIMITS},
+    state::{
+        COLLATERALS, CONFIG, DEBTS, EMERGENCY_OWNER, MARKETS, OWNER, UNCOLLATERALIZED_LOAN_LIMITS,
+    },
 };
-<<<<<<< HEAD
-use crate::state::{
-    COLLATERALS, CONFIG, DEBTS, EMERGENCY_OWNER, MARKETS, OWNER, UNCOLLATERALIZED_LOAN_LIMITS,
-};
-=======
->>>>>>> c06c18f5
 
 const DEFAULT_LIMIT: u32 = 5;
 const MAX_LIMIT: u32 = 10;
