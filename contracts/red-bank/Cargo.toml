[package]
name          = "mars-red-bank"
description   = "A smart contract that manages asset deposit, borrowing, and liquidations"
version       = { workspace = true }
authors       = { workspace = true }
edition       = { workspace = true }
license       = { workspace = true }
repository    = { workspace = true }
homepage      = { workspace = true }
documentation = { workspace = true }
keywords      = { workspace = true }

[lib]
crate-type = ["cdylib", "rlib"]
doctest = false

[profile.release]
overflow-checks  = true

[features]
# for more explicit tests, cargo test --features=backtraces
backtraces = ["cosmwasm-std/backtraces"]

[dependencies]
cosmwasm-std        = { workspace = true }
cw2                 = { workspace = true }
cw-storage-plus     = { workspace = true }
cw-utils            = { workspace = true }
mars-health         = { workspace = true }
<<<<<<< HEAD
mars-interest-rate  = { workspace = true }
=======
mars-liquidation    = { workspace = true }
>>>>>>> cf28835a
mars-owner          = { workspace = true }
mars-params         = { workspace = true }
mars-red-bank-types = { workspace = true }
mars-utils          = { workspace = true }
thiserror           = { workspace = true }

[dev-dependencies]
anyhow          = { workspace = true }
cosmwasm-schema = { workspace = true }
cw-multi-test   = { workspace = true }
mars-testing    = { workspace = true }<|MERGE_RESOLUTION|>--- conflicted
+++ resolved
@@ -27,11 +27,8 @@
 cw-storage-plus     = { workspace = true }
 cw-utils            = { workspace = true }
 mars-health         = { workspace = true }
-<<<<<<< HEAD
 mars-interest-rate  = { workspace = true }
-=======
 mars-liquidation    = { workspace = true }
->>>>>>> cf28835a
 mars-owner          = { workspace = true }
 mars-params         = { workspace = true }
 mars-red-bank-types = { workspace = true }
