#[cfg(not(feature = "library"))]
use cosmwasm_std::entry_point;
use cosmwasm_std::{
    attr, coins, to_binary, Addr, BankMsg, Binary, CosmosMsg, Decimal, Deps, DepsMut, Env,
    MessageInfo, Response, StdResult, Timestamp, Uint128,
};
use mars_outpost::{
    address_provider::{self, MarsAddressType},
    error::MarsError,
    helpers::{option_string_to_addr, validate_native_denom},
    incentives::{
        AssetIncentive, AssetIncentiveResponse, Config, ConfigResponse, ExecuteMsg, InstantiateMsg,
        QueryMsg,
    },
    red_bank,
};
use mars_owner::{OwnerInit::SetInitialOwner, OwnerUpdate};

use crate::{
    error::ContractError,
    helpers::{
        compute_user_accrued_rewards, compute_user_unclaimed_rewards, update_asset_incentive_index,
    },
    state::{ASSET_INCENTIVES, CONFIG, OWNER, USER_ASSET_INDICES, USER_UNCLAIMED_REWARDS},
};

pub const CONTRACT_NAME: &str = "crates.io:mars-incentives";
pub const CONTRACT_VERSION: &str = env!("CARGO_PKG_VERSION");

// INIT

#[cfg_attr(not(feature = "library"), entry_point)]
pub fn instantiate(
    deps: DepsMut,
    _env: Env,
    _info: MessageInfo,
    msg: InstantiateMsg,
) -> Result<Response, ContractError> {
    cw2::set_contract_version(deps.storage, CONTRACT_NAME, CONTRACT_VERSION)?;

    OWNER.initialize(
        deps.storage,
        deps.api,
        SetInitialOwner {
            owner: msg.owner,
        },
    )?;

    let config = Config {
        address_provider: deps.api.addr_validate(&msg.address_provider)?,
        mars_denom: msg.mars_denom,
    };

    CONFIG.save(deps.storage, &config)?;

    Ok(Response::default())
}

// HANDLERS

#[cfg_attr(not(feature = "library"), entry_point)]
pub fn execute(
    deps: DepsMut,
    env: Env,
    info: MessageInfo,
    msg: ExecuteMsg,
) -> Result<Response, ContractError> {
    match msg {
        ExecuteMsg::SetAssetIncentive {
            denom,
            emission_per_second,
            start_time,
            duration,
        } => execute_set_asset_incentive(
            deps,
            env,
            info,
            denom,
            emission_per_second,
            start_time,
            duration,
        ),
        ExecuteMsg::BalanceChange {
            user_addr,
            denom,
            user_amount_scaled_before,
            total_amount_scaled_before,
        } => execute_balance_change(
            deps,
            env,
            info,
            user_addr,
            denom,
            user_amount_scaled_before,
            total_amount_scaled_before,
        ),
        ExecuteMsg::ClaimRewards {} => execute_claim_rewards(deps, env, info),
        ExecuteMsg::UpdateConfig {
            address_provider,
            mars_denom,
        } => Ok(execute_update_config(deps, env, info, address_provider, mars_denom)?),
        ExecuteMsg::UpdateOwner(update) => update_owner(deps, info, update),
    }
}

pub fn execute_set_asset_incentive(
    deps: DepsMut,
    env: Env,
    info: MessageInfo,
    denom: String,
    emission_per_second: Option<Uint128>,
    start_time: Option<Timestamp>,
    duration: Option<u64>,
) -> Result<Response, ContractError> {
<<<<<<< HEAD
    OWNER.assert_owner(deps.storage, &info.sender)?;

    validate_native_denom(&denom)?;

    let config = CONFIG.load(deps.storage)?;

    let red_bank_addr = address_provider::helpers::query_address(
        deps.as_ref(),
        &config.address_provider,
        MarsAddressType::RedBank,
    )?;

=======
    // only owner can call this
    let config = CONFIG.load(deps.storage)?;
    if info.sender != config.owner {
        return Err(MarsError::Unauthorized {}.into());
    }

    validate_native_denom(&denom)?;

>>>>>>> c5b20264
    let new_asset_incentive = match ASSET_INCENTIVES.may_load(deps.storage, &denom)? {
        Some(mut asset_incentive) => {
            let (start_time, duration, emission_per_second) =
                validate_params_for_existing_incentive(
                    &asset_incentive,
                    emission_per_second,
                    start_time,
                    duration,
                    env.block.time,
                )?;

            let red_bank_addr = address_provider::helpers::query_address(
                deps.as_ref(),
                &config.address_provider,
                MarsAddressType::RedBank,
            )?;

            let market: red_bank::Market = deps.querier.query_wasm_smart(
                red_bank_addr,
                &red_bank::QueryMsg::Market {
                    denom: denom.clone(),
                },
            )?;

            // Update index up to now
            update_asset_incentive_index(
                &mut asset_incentive,
                market.collateral_total_scaled,
                env.block.time.seconds(),
            )?;

            // Set new emission
            asset_incentive.emission_per_second = emission_per_second;
            asset_incentive.start_time = start_time;
            asset_incentive.duration = duration;

            asset_incentive
        }
        None => {
            let current_block_time = env.block.time;

            let (start_time, duration, emission_per_second) = validate_params_for_new_incentive(
                start_time,
                duration,
                emission_per_second,
                current_block_time,
            )?;

            AssetIncentive {
                emission_per_second,
                start_time,
                duration,
                index: Decimal::zero(),
                last_updated: current_block_time.seconds(),
            }
        }
    };

    ASSET_INCENTIVES.save(deps.storage, &denom, &new_asset_incentive)?;

    let response = Response::new().add_attributes(vec![
        attr("action", "outposts/incentives/set_asset_incentive"),
        attr("denom", denom),
        attr("emission_per_second", new_asset_incentive.emission_per_second),
        attr("start_time", new_asset_incentive.start_time.to_string()),
        attr("duration", new_asset_incentive.duration.to_string()),
    ]);
    Ok(response)
}

fn validate_params_for_existing_incentive(
    asset_incentive: &AssetIncentive,
    emission_per_second: Option<Uint128>,
    start_time: Option<Timestamp>,
    duration: Option<u64>,
    current_block_time: Timestamp,
) -> Result<(Timestamp, u64, Uint128), ContractError> {
    let end_time = asset_incentive.start_time.plus_seconds(asset_incentive.duration);
    let start_time = match start_time {
        // current asset incentive hasn't finished yet
        Some(_)
            if asset_incentive.start_time <= current_block_time
                && end_time >= current_block_time =>
        {
            return Err(ContractError::InvalidIncentive {
                reason: "can't modify start_time if incentive in progress".to_string(),
            })
        }
        // start_time can't be from the past
        Some(st) if st < current_block_time => {
            return Err(ContractError::InvalidIncentive {
                reason: "start_time can't be less than current block time".to_string(),
            });
        }
        // correct start_time so it can be used
        Some(st) => st,
        // previous asset incentive finished so we can use current block time as start_time
        None if end_time < current_block_time => current_block_time,
        // use start_time from current asset incentive
        None => asset_incentive.start_time,
    };

    let duration = match duration {
        // can't be 0
        Some(dur) if dur == 0 => {
            return Err(ContractError::InvalidIncentive {
                reason: "duration can't be 0".to_string(),
            })
        }
        // end_time can't be decreased to the past
        Some(dur) if start_time.plus_seconds(dur) < current_block_time => {
            return Err(ContractError::InvalidIncentive {
                reason: "end_time can't be less than current block time".to_string(),
            })
        }
        // correct duration so it can be used
        Some(dur) => dur,
        // use duration from current asset incentive
        None => asset_incentive.duration,
    };

    let emission_per_second = emission_per_second.unwrap_or(asset_incentive.emission_per_second);

    Ok((start_time, duration, emission_per_second))
}

fn validate_params_for_new_incentive(
    start_time: Option<Timestamp>,
    duration: Option<u64>,
    emission_per_second: Option<Uint128>,
    current_block_time: Timestamp,
) -> Result<(Timestamp, u64, Uint128), ContractError> {
    // all params are required during incentive initialization (if start_time = None then set to current block time)
    let (emission_per_second, duration) = match (emission_per_second, duration) {
        (Some(eps), Some(dur)) => (eps, dur),
        _ => {
            return Err(ContractError::InvalidIncentive {
                reason: "all params are required during incentive initialization".to_string(),
            })
        }
    };

    // duration should be greater than 0
    if duration == 0 {
        return Err(ContractError::InvalidIncentive {
            reason: "duration can't be 0".to_string(),
        });
    }

    // start_time can't be less that current block time
    let start_time = start_time.unwrap_or(current_block_time);
    if start_time < current_block_time {
        return Err(ContractError::InvalidIncentive {
            reason: "start_time can't be less than current block time".to_string(),
        });
    }

    Ok((start_time, duration, emission_per_second))
}

pub fn execute_balance_change(
    deps: DepsMut,
    env: Env,
    info: MessageInfo,
    user_addr: Addr,
    denom: String,
    user_amount_scaled_before: Uint128,
    total_amount_scaled_before: Uint128,
) -> Result<Response, ContractError> {
    // this method can only be invoked by the Red Bank contract
    let red_bank_addr = query_red_bank_address(deps.as_ref())?;
    if info.sender != red_bank_addr {
        return Err(MarsError::Unauthorized {}.into());
    }

    let mut asset_incentive = match ASSET_INCENTIVES.may_load(deps.storage, &denom)? {
        // If there are no incentives,
        // an empty successful response is returned as the
        // success of the call is needed for the call that triggered the change to
        // succeed and be persisted to state.
        None => return Ok(Response::default()),

        Some(ai) => ai,
    };

    update_asset_incentive_index(
        &mut asset_incentive,
        total_amount_scaled_before,
        env.block.time.seconds(),
    )?;
    ASSET_INCENTIVES.save(deps.storage, &denom, &asset_incentive)?;

    // Check if user has accumulated uncomputed rewards (which means index is not up to date)
    let user_asset_index_key = USER_ASSET_INDICES.key((&user_addr, &denom));

    let user_asset_index =
        user_asset_index_key.may_load(deps.storage)?.unwrap_or_else(Decimal::zero);

    let mut accrued_rewards = Uint128::zero();

    if user_asset_index != asset_incentive.index {
        // Compute user accrued rewards and update state
        accrued_rewards = compute_user_accrued_rewards(
            user_amount_scaled_before,
            user_asset_index,
            asset_incentive.index,
        )?;

        // Store user accrued rewards as unclaimed
        if !accrued_rewards.is_zero() {
            USER_UNCLAIMED_REWARDS.update(
                deps.storage,
                &user_addr,
                |ur: Option<Uint128>| -> StdResult<Uint128> {
                    match ur {
                        Some(unclaimed_rewards) => Ok(unclaimed_rewards + accrued_rewards),
                        None => Ok(accrued_rewards),
                    }
                },
            )?;
        }

        user_asset_index_key.save(deps.storage, &asset_incentive.index)?;
    }

    let response = Response::new().add_attributes(vec![
        attr("action", "outposts/incentives/balance_change"),
        attr("denom", denom),
        attr("user", user_addr),
        attr("rewards_accrued", accrued_rewards),
        attr("asset_index", asset_incentive.index.to_string()),
    ]);

    Ok(response)
}

pub fn execute_claim_rewards(
    deps: DepsMut,
    env: Env,
    info: MessageInfo,
) -> Result<Response, ContractError> {
    let red_bank_addr = query_red_bank_address(deps.as_ref())?;
    let user_addr = info.sender;
    let (total_unclaimed_rewards, user_asset_incentive_statuses_to_update) =
        compute_user_unclaimed_rewards(deps.as_ref(), &env.block, &red_bank_addr, &user_addr)?;

    // Commit updated asset_incentives and user indexes
    for user_asset_incentive_status in user_asset_incentive_statuses_to_update {
        let asset_incentive_updated = user_asset_incentive_status.asset_incentive_updated;

        ASSET_INCENTIVES.save(
            deps.storage,
            &user_asset_incentive_status.denom,
            &asset_incentive_updated,
        )?;

        if asset_incentive_updated.index != user_asset_incentive_status.user_index_current {
            USER_ASSET_INDICES.save(
                deps.storage,
                (&user_addr, &user_asset_incentive_status.denom),
                &asset_incentive_updated.index,
            )?
        }
    }

    // clear unclaimed rewards
    USER_UNCLAIMED_REWARDS.save(deps.storage, &user_addr, &Uint128::zero())?;

    let mut response = Response::new();
    if !total_unclaimed_rewards.is_zero() {
        let config = CONFIG.load(deps.storage)?;
        // Build message to send mars to the user
        response = response.add_message(CosmosMsg::Bank(BankMsg::Send {
            to_address: user_addr.to_string(),
            amount: coins(total_unclaimed_rewards.u128(), config.mars_denom),
        }));
    };

    response = response.add_attributes(vec![
        attr("action", "outposts/incentives/claim_rewards"),
        attr("user", user_addr),
        attr("mars_rewards", total_unclaimed_rewards),
    ]);

    Ok(response)
}

pub fn execute_update_config(
    deps: DepsMut,
    _env: Env,
    info: MessageInfo,
    address_provider: Option<String>,
    mars_denom: Option<String>,
) -> Result<Response, ContractError> {
    OWNER.assert_owner(deps.storage, &info.sender)?;

    if let Some(md) = &mars_denom {
        validate_native_denom(md)?;
    };

    let mut config = CONFIG.load(deps.storage)?;

    config.address_provider =
        option_string_to_addr(deps.api, address_provider, config.address_provider)?;
    config.mars_denom = mars_denom.unwrap_or(config.mars_denom);

    CONFIG.save(deps.storage, &config)?;

    let response = Response::new().add_attribute("action", "outposts/incentives/update_config");

    Ok(response)
}

fn update_owner(
    deps: DepsMut,
    info: MessageInfo,
    update: OwnerUpdate,
) -> Result<Response, ContractError> {
    Ok(OWNER.update(deps, info, update)?)
}

// QUERIES

#[cfg_attr(not(feature = "library"), entry_point)]
pub fn query(deps: Deps, env: Env, msg: QueryMsg) -> StdResult<Binary> {
    match msg {
        QueryMsg::Config {} => to_binary(&query_config(deps)?),
        QueryMsg::AssetIncentive {
            denom,
        } => to_binary(&query_asset_incentive(deps, denom)?),
        QueryMsg::UserUnclaimedRewards {
            user,
        } => to_binary(&query_user_unclaimed_rewards(deps, env, user)?),
    }
}

pub fn query_config(deps: Deps) -> StdResult<ConfigResponse> {
    let owner_state = OWNER.query(deps.storage)?;
    let config = CONFIG.load(deps.storage)?;
    Ok(ConfigResponse {
        owner: owner_state.owner,
        proposed_new_owner: owner_state.proposed,
        address_provider: config.address_provider,
        mars_denom: config.mars_denom,
    })
}

pub fn query_asset_incentive(deps: Deps, denom: String) -> StdResult<AssetIncentiveResponse> {
    let option_asset_incentive = ASSET_INCENTIVES.may_load(deps.storage, &denom)?;
    Ok(AssetIncentiveResponse {
        asset_incentive: option_asset_incentive,
    })
}

pub fn query_user_unclaimed_rewards(deps: Deps, env: Env, user: String) -> StdResult<Uint128> {
    let red_bank_addr = query_red_bank_address(deps)?;
    let user_addr = deps.api.addr_validate(&user)?;
    let (unclaimed_rewards, _) =
        compute_user_unclaimed_rewards(deps, &env.block, &red_bank_addr, &user_addr)?;

    Ok(unclaimed_rewards)
}

fn query_red_bank_address(deps: Deps) -> StdResult<Addr> {
    let config = CONFIG.load(deps.storage)?;
    address_provider::helpers::query_address(
        deps,
        &config.address_provider,
        MarsAddressType::RedBank,
    )
}<|MERGE_RESOLUTION|>--- conflicted
+++ resolved
@@ -112,29 +112,10 @@
     start_time: Option<Timestamp>,
     duration: Option<u64>,
 ) -> Result<Response, ContractError> {
-<<<<<<< HEAD
     OWNER.assert_owner(deps.storage, &info.sender)?;
 
     validate_native_denom(&denom)?;
 
-    let config = CONFIG.load(deps.storage)?;
-
-    let red_bank_addr = address_provider::helpers::query_address(
-        deps.as_ref(),
-        &config.address_provider,
-        MarsAddressType::RedBank,
-    )?;
-
-=======
-    // only owner can call this
-    let config = CONFIG.load(deps.storage)?;
-    if info.sender != config.owner {
-        return Err(MarsError::Unauthorized {}.into());
-    }
-
-    validate_native_denom(&denom)?;
-
->>>>>>> c5b20264
     let new_asset_incentive = match ASSET_INCENTIVES.may_load(deps.storage, &denom)? {
         Some(mut asset_incentive) => {
             let (start_time, duration, emission_per_second) =
@@ -145,6 +126,8 @@
                     duration,
                     env.block.time,
                 )?;
+
+            let config = CONFIG.load(deps.storage)?;
 
             let red_bank_addr = address_provider::helpers::query_address(
                 deps.as_ref(),
