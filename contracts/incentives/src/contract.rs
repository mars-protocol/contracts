#[cfg(not(feature = "library"))]
use cosmwasm_std::entry_point;
<<<<<<< HEAD
use cosmwasm_std::{to_json_binary, Binary, Deps, DepsMut, Env, MessageInfo, Response, StdResult};
use cw2::set_contract_version;
use mars_owner::{OwnerInit::SetInitialOwner, OwnerUpdate};
use mars_types::incentives::{Config, ExecuteMsg, InstantiateMsg, MigrateMsg, QueryMsg};
=======
use cosmwasm_std::{
    to_json_binary, Binary, Deps, DepsMut, Empty, Env, MessageInfo, Response, StdResult,
};
use cw2::set_contract_version;
use mars_owner::OwnerInit::SetInitialOwner;
use mars_types::incentives::{Config, ExecuteMsg, InstantiateMsg, QueryMsg};
>>>>>>> 01013f6b

use crate::{
    astroport_incentives, config,
    error::ContractError,
    mars_incentives, migrations, query,
    state::{CONFIG, EPOCH_DURATION, MIGRATION_GUARD, OWNER},
};

pub const CONTRACT_NAME: &str = env!("CARGO_PKG_NAME");
pub const CONTRACT_VERSION: &str = env!("CARGO_PKG_VERSION");

/// The epoch duration should be at least one week, perhaps ideally one month. This is to ensure
/// that the max gas limit is not reached when iterating over incentives.
pub const MIN_EPOCH_DURATION: u64 = 604800u64;

// INIT

#[cfg_attr(not(feature = "library"), entry_point)]
pub fn instantiate(
    deps: DepsMut,
    _env: Env,
    _info: MessageInfo,
    msg: InstantiateMsg,
) -> Result<Response, ContractError> {
    set_contract_version(deps.storage, format!("crates.io:{CONTRACT_NAME}"), CONTRACT_VERSION)?;

    OWNER.initialize(
        deps.storage,
        deps.api,
        SetInitialOwner {
            owner: msg.owner,
        },
    )?;

    let config = Config {
        address_provider: deps.api.addr_validate(&msg.address_provider)?,
        max_whitelisted_denoms: msg.max_whitelisted_denoms,
    };
    CONFIG.save(deps.storage, &config)?;

    if msg.epoch_duration < MIN_EPOCH_DURATION {
        return Err(ContractError::EpochDurationTooShort {
            min_epoch_duration: MIN_EPOCH_DURATION,
        });
    }

    EPOCH_DURATION.save(deps.storage, &msg.epoch_duration)?;

    Ok(Response::default())
}

// HANDLERS

#[cfg_attr(not(feature = "library"), entry_point)]
pub fn execute(
    deps: DepsMut,
    env: Env,
    info: MessageInfo,
    msg: ExecuteMsg,
) -> Result<Response, ContractError> {
    match msg {
        ExecuteMsg::UpdateWhitelist {
            add_denoms,
            remove_denoms,
        } => config::execute_update_whitelist(deps, env, info, add_denoms, remove_denoms),
        ExecuteMsg::SetAssetIncentive {
            collateral_denom,
            incentive_denom,
            emission_per_second,
            start_time,
            duration,
        } => mars_incentives::execute_set_asset_incentive(
            deps,
            env,
            info,
            collateral_denom,
            incentive_denom,
            emission_per_second,
            start_time,
            duration,
        ),
        ExecuteMsg::BalanceChange {
            user_addr,
            account_id,
            denom,
            user_amount_scaled_before,
            total_amount_scaled_before,
        } => {
            MIGRATION_GUARD.assert_unlocked(deps.storage)?;
            mars_incentives::execute_balance_change(
                deps,
                env,
                info,
                user_addr,
                account_id,
                denom,
                user_amount_scaled_before,
                total_amount_scaled_before,
            )
        }
        ExecuteMsg::ClaimAstroLpRewards {
            account_id,
            lp_denom,
        } => astroport_incentives::execute_claim_astro_rewards_for_lp_position(
            deps,
            env,
            info,
            &account_id,
            &lp_denom,
        ),
        ExecuteMsg::ClaimRewards {
            account_id,
            start_after_collateral_denom,
            start_after_incentive_denom,
            limit,
        } => {
            MIGRATION_GUARD.assert_unlocked(deps.storage)?;
            mars_incentives::execute_claim_rewards(
                deps,
                env,
                info,
                account_id,
                start_after_collateral_denom,
                start_after_incentive_denom,
                limit,
            )
        }
        ExecuteMsg::StakeAstroLp {
            account_id,
            lp_coin,
        } => astroport_incentives::execute_stake_astro_lp(deps, env, info, account_id, lp_coin),
        ExecuteMsg::UnstakeAstroLp {
            account_id,
            lp_coin,
        } => astroport_incentives::execute_unstake_astro_lp(deps, env, info, account_id, lp_coin),
<<<<<<< HEAD
=======
        ExecuteMsg::ClaimAstroLpRewards {
            account_id,
            lp_denom,
        } => astroport_incentives::execute_claim_astro_rewards_for_lp_position(
            deps,
            env,
            info,
            &account_id,
            &lp_denom,
        ),
>>>>>>> 01013f6b
        ExecuteMsg::UpdateConfig {
            address_provider,
            max_whitelisted_denoms,
        } => Ok(config::execute_update_config(
            deps,
            env,
            info,
            address_provider,
            max_whitelisted_denoms,
        )?),
        ExecuteMsg::UpdateOwner(update) => config::update_owner(deps, info, update),
        ExecuteMsg::Migrate(msg) => migrations::v2_0_0::execute_migration(deps, info, msg),
    }
}

// QUERIES

#[cfg_attr(not(feature = "library"), entry_point)]
pub fn query(deps: Deps, env: Env, msg: QueryMsg) -> StdResult<Binary> {
    match msg {
        QueryMsg::Config {} => to_json_binary(&query::query_config(deps)?),
        QueryMsg::IncentiveState {
            collateral_denom,
            incentive_denom,
        } => {
            to_json_binary(&query::query_incentive_state(deps, collateral_denom, incentive_denom)?)
        }
        QueryMsg::IncentiveStates {
            start_after_collateral_denom,
            start_after_incentive_denom,
            limit,
        } => to_json_binary(&query::query_incentive_states(
            deps,
            start_after_collateral_denom,
            start_after_incentive_denom,
            limit,
        )?),
        QueryMsg::UserUnclaimedRewards {
            user,
            account_id,
            start_after_collateral_denom,
            start_after_incentive_denom,
            limit,
        } => to_json_binary(&query::query_user_unclaimed_rewards(
            deps,
            env,
            user,
            account_id,
            start_after_collateral_denom,
            start_after_incentive_denom,
            limit,
        )?),
        QueryMsg::Whitelist {} => to_json_binary(&query::query_whitelist(deps)?),
        QueryMsg::Emission {
            collateral_denom,
            incentive_denom,
            timestamp,
        } => to_json_binary(&query::query_emission(
            deps,
            &collateral_denom,
            &incentive_denom,
            timestamp,
        )?),
        QueryMsg::Emissions {
            collateral_denom,
            incentive_denom,
            start_after_timestamp,
            limit,
        } => to_json_binary(&query::query_emissions(
            deps,
            collateral_denom,
            incentive_denom,
            start_after_timestamp,
            limit,
        )?),
        QueryMsg::ActiveEmissions {
            collateral_denom,
        } => to_json_binary(&query::query_active_emissions(deps, env, &collateral_denom)?),
        QueryMsg::StakedLpPositions {
            account_id,
            start_after,
            limit,
        } => to_json_binary(&query::query_user_lp_positions(
            deps,
            env,
            account_id,
            start_after,
            limit,
        )?),
        QueryMsg::StakedLpPosition {
            account_id,
            lp_denom,
        } => to_json_binary(&query::query_user_lp_position(deps, env, account_id, lp_denom)?),
<<<<<<< HEAD
        QueryMsg::AccountStakedLpRewards {
            account_id,
            lp_denom } => to_json_binary(
                &query::query_lp_rewards_for_position(
                    deps,
                    &env,
                    &account_id,
                    &lp_denom
                )?)
=======
>>>>>>> 01013f6b
    }
}

/// MIGRATION

#[cfg_attr(not(feature = "library"), entry_point)]
pub fn migrate(deps: DepsMut, env: Env, msg: Empty) -> Result<Response, ContractError> {
    migrations::v2_0_0::migrate(deps, env, msg)
}<|MERGE_RESOLUTION|>--- conflicted
+++ resolved
@@ -1,18 +1,11 @@
 #[cfg(not(feature = "library"))]
 use cosmwasm_std::entry_point;
-<<<<<<< HEAD
-use cosmwasm_std::{to_json_binary, Binary, Deps, DepsMut, Env, MessageInfo, Response, StdResult};
-use cw2::set_contract_version;
-use mars_owner::{OwnerInit::SetInitialOwner, OwnerUpdate};
-use mars_types::incentives::{Config, ExecuteMsg, InstantiateMsg, MigrateMsg, QueryMsg};
-=======
 use cosmwasm_std::{
     to_json_binary, Binary, Deps, DepsMut, Empty, Env, MessageInfo, Response, StdResult,
 };
 use cw2::set_contract_version;
 use mars_owner::OwnerInit::SetInitialOwner;
 use mars_types::incentives::{Config, ExecuteMsg, InstantiateMsg, QueryMsg};
->>>>>>> 01013f6b
 
 use crate::{
     astroport_incentives, config,
@@ -148,8 +141,6 @@
             account_id,
             lp_coin,
         } => astroport_incentives::execute_unstake_astro_lp(deps, env, info, account_id, lp_coin),
-<<<<<<< HEAD
-=======
         ExecuteMsg::ClaimAstroLpRewards {
             account_id,
             lp_denom,
@@ -160,7 +151,6 @@
             &account_id,
             &lp_denom,
         ),
->>>>>>> 01013f6b
         ExecuteMsg::UpdateConfig {
             address_provider,
             max_whitelisted_denoms,
@@ -254,18 +244,6 @@
             account_id,
             lp_denom,
         } => to_json_binary(&query::query_user_lp_position(deps, env, account_id, lp_denom)?),
-<<<<<<< HEAD
-        QueryMsg::AccountStakedLpRewards {
-            account_id,
-            lp_denom } => to_json_binary(
-                &query::query_lp_rewards_for_position(
-                    deps,
-                    &env,
-                    &account_id,
-                    &lp_denom
-                )?)
-=======
->>>>>>> 01013f6b
     }
 }
 
