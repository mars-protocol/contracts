#[cfg(not(feature = "library"))]
use cosmwasm_std::entry_point;
use cosmwasm_std::{
    attr, coins, to_binary, Addr, BankMsg, Binary, CosmosMsg, Decimal, Deps, DepsMut, Env,
    MessageInfo, Response, StdResult, Timestamp, Uint128,
};
use mars_outpost::{
    address_provider::{self, MarsAddressType},
    error::MarsError,
    helpers::{option_string_to_addr, validate_native_denom},
    incentives::{
        AssetIncentive, AssetIncentiveResponse, Config, ExecuteMsg, InstantiateMsg, QueryMsg,
    },
    red_bank,
};

<<<<<<< HEAD
use mars_outpost::address_provider::MarsAddressType;
use mars_outpost::error::MarsError;
use mars_outpost::helpers::option_string_to_addr;

use mars_outpost::incentives::{AssetIncentive, AssetIncentiveResponse, Config};
use mars_outpost::incentives::{ExecuteMsg, InstantiateMsg, QueryMsg};
use mars_outpost::{address_provider, red_bank};

use crate::error::ContractError;
use crate::helpers::{
    compute_user_accrued_rewards, compute_user_unclaimed_rewards, update_asset_incentive_index,
=======
use crate::{
    error::ContractError,
    helpers::{
        asset_incentive_update_index, compute_user_unclaimed_rewards, user_compute_accrued_rewards,
    },
    state::{ASSET_INCENTIVES, CONFIG, USER_ASSET_INDICES, USER_UNCLAIMED_REWARDS},
>>>>>>> 2f4ccb19
};

pub const CONTRACT_NAME: &str = "crates.io:mars-incentives";
pub const CONTRACT_VERSION: &str = env!("CARGO_PKG_VERSION");

// INIT

#[cfg_attr(not(feature = "library"), entry_point)]
pub fn instantiate(
    deps: DepsMut,
    _env: Env,
    _info: MessageInfo,
    msg: InstantiateMsg,
) -> StdResult<Response> {
    cw2::set_contract_version(deps.storage, CONTRACT_NAME, CONTRACT_VERSION)?;

    let config = Config {
        owner: deps.api.addr_validate(&msg.owner)?,
        address_provider: deps.api.addr_validate(&msg.address_provider)?,
        mars_denom: msg.mars_denom,
    };

    CONFIG.save(deps.storage, &config)?;

    Ok(Response::default())
}

// HANDLERS

#[cfg_attr(not(feature = "library"), entry_point)]
pub fn execute(
    deps: DepsMut,
    env: Env,
    info: MessageInfo,
    msg: ExecuteMsg,
) -> Result<Response, ContractError> {
    match msg {
        ExecuteMsg::SetAssetIncentive {
            denom,
            emission_per_second,
            start_time,
            duration,
        } => execute_set_asset_incentive(
            deps,
            env,
            info,
            denom,
            emission_per_second,
            start_time,
            duration,
        ),
        ExecuteMsg::BalanceChange {
            user_addr,
            denom,
            user_amount_scaled_before,
            total_amount_scaled_before,
        } => execute_balance_change(
            deps,
            env,
            info,
            user_addr,
            denom,
            user_amount_scaled_before,
            total_amount_scaled_before,
        ),
        ExecuteMsg::ClaimRewards {} => execute_claim_rewards(deps, env, info),
        ExecuteMsg::UpdateConfig {
            owner,
            address_provider,
            mars_denom,
        } => Ok(execute_update_config(deps, env, info, owner, address_provider, mars_denom)?),
    }
}

pub fn execute_set_asset_incentive(
    deps: DepsMut,
    env: Env,
    info: MessageInfo,
    denom: String,
    emission_per_second: Option<Uint128>,
    start_time: Option<Timestamp>,
    duration: Option<u64>,
) -> Result<Response, ContractError> {
    // only owner can call this
    let config = CONFIG.load(deps.storage)?;
    if info.sender != config.owner {
        return Err(MarsError::Unauthorized {}.into());
    }

<<<<<<< HEAD
=======
    validate_native_denom(&denom)?;

    let red_bank_addr = address_provider::helpers::query_address(
        deps.as_ref(),
        &config.address_provider,
        MarsAddressType::RedBank,
    )?;

>>>>>>> 2f4ccb19
    let new_asset_incentive = match ASSET_INCENTIVES.may_load(deps.storage, &denom)? {
        Some(mut asset_incentive) => {
            let (start_time, duration, emission_per_second) =
                validate_params_for_existing_incentive(
                    &asset_incentive,
                    emission_per_second,
                    start_time,
                    duration,
                    env.block.time,
                )?;

            let red_bank_addr = address_provider::helpers::query_address(
                deps.as_ref(),
                &config.address_provider,
                MarsAddressType::RedBank,
            )?;

            let market: red_bank::Market = deps.querier.query_wasm_smart(
                red_bank_addr,
                &red_bank::QueryMsg::Market {
                    denom: denom.clone(),
                },
            )?;

            // Update index up to now
            update_asset_incentive_index(
                &mut asset_incentive,
                market.collateral_total_scaled,
                env.block.time.seconds(),
            )?;

            // Set new emission
            asset_incentive.emission_per_second = emission_per_second;
            asset_incentive.start_time = start_time;
            asset_incentive.duration = duration;

            asset_incentive
        }
        None => {
            let current_block_time = env.block.time;

            let (start_time, duration, emission_per_second) = validate_params_for_new_incentive(
                start_time,
                duration,
                emission_per_second,
                current_block_time,
            )?;

            AssetIncentive {
                emission_per_second,
                start_time,
                duration,
                index: Decimal::zero(),
                last_updated: current_block_time.seconds(),
            }
        }
    };

    ASSET_INCENTIVES.save(deps.storage, &denom, &new_asset_incentive)?;

    let response = Response::new().add_attributes(vec![
        attr("action", "outposts/incentives/set_asset_incentive"),
        attr("denom", denom),
        attr("emission_per_second", new_asset_incentive.emission_per_second),
        attr("start_time", new_asset_incentive.start_time.to_string()),
        attr("duration", new_asset_incentive.duration.to_string()),
    ]);
    Ok(response)
}

fn validate_params_for_existing_incentive(
    asset_incentive: &AssetIncentive,
    emission_per_second: Option<Uint128>,
    start_time: Option<Timestamp>,
    duration: Option<u64>,
    current_block_time: Timestamp,
) -> Result<(Timestamp, u64, Uint128), ContractError> {
    let end_time = asset_incentive.start_time.plus_seconds(asset_incentive.duration);
    let start_time = match start_time {
        // current asset incentive hasn't finished yet
        Some(_)
            if asset_incentive.start_time <= current_block_time
                && end_time >= current_block_time =>
        {
            return Err(ContractError::InvalidIncentive {
                reason: "can't modify start_time if incentive in progress".to_string(),
            })
        }
        // start_time can't be from the past
        Some(st) if st < current_block_time => {
            return Err(ContractError::InvalidIncentive {
                reason: "start_time can't be less than current block time".to_string(),
            });
        }
        // correct start_time so it can be used
        Some(st) => st,
        // previous asset incentive finished so we can use current block time as start_time
        None if end_time < current_block_time => current_block_time,
        // use start_time from current asset incentive
        None => asset_incentive.start_time,
    };

    let duration = match duration {
        // can't be 0
        Some(dur) if dur == 0 => {
            return Err(ContractError::InvalidIncentive {
                reason: "duration can't be 0".to_string(),
            })
        }
        // end_time can't be decreased to the past
        Some(dur) if start_time.plus_seconds(dur) < current_block_time => {
            return Err(ContractError::InvalidIncentive {
                reason: "end_time can't be less than current block time".to_string(),
            })
        }
        // correct duration so it can be used
        Some(dur) => dur,
        // use duration from current asset incentive
        None => asset_incentive.duration,
    };

    let emission_per_second = emission_per_second.unwrap_or(asset_incentive.emission_per_second);

    Ok((start_time, duration, emission_per_second))
}

fn validate_params_for_new_incentive(
    start_time: Option<Timestamp>,
    duration: Option<u64>,
    emission_per_second: Option<Uint128>,
    current_block_time: Timestamp,
) -> Result<(Timestamp, u64, Uint128), ContractError> {
    // all params are required during incentive initialization (if start_time = None then set to current block time)
    let (emission_per_second, duration) = match (emission_per_second, duration) {
        (Some(eps), Some(dur)) => (eps, dur),
        _ => {
            return Err(ContractError::InvalidIncentive {
                reason: "all params are required during incentive initialization".to_string(),
            })
        }
    };

    // duration should be greater than 0
    if duration == 0 {
        return Err(ContractError::InvalidIncentive {
            reason: "duration can't be 0".to_string(),
        });
    }

    // start_time can't be less that current block time
    let start_time = start_time.unwrap_or(current_block_time);
    if start_time < current_block_time {
        return Err(ContractError::InvalidIncentive {
            reason: "start_time can't be less than current block time".to_string(),
        });
    }

    Ok((start_time, duration, emission_per_second))
}

pub fn execute_balance_change(
    deps: DepsMut,
    env: Env,
    info: MessageInfo,
    user_addr: Addr,
    denom: String,
    user_amount_scaled_before: Uint128,
    total_amount_scaled_before: Uint128,
) -> Result<Response, ContractError> {
    // this method can only be invoked by the Red Bank contract
    let red_bank_addr = query_red_bank_address(deps.as_ref())?;
    if info.sender != red_bank_addr {
        return Err(MarsError::Unauthorized {}.into());
    }

    let mut asset_incentive = match ASSET_INCENTIVES.may_load(deps.storage, &denom)? {
        // If there are no incentives,
        // an empty successful response is returned as the
        // success of the call is needed for the call that triggered the change to
        // succeed and be persisted to state.
        None => return Ok(Response::default()),

        Some(ai) => ai,
    };

    update_asset_incentive_index(
        &mut asset_incentive,
        total_amount_scaled_before,
        env.block.time.seconds(),
    )?;
    ASSET_INCENTIVES.save(deps.storage, &denom, &asset_incentive)?;

    // Check if user has accumulated uncomputed rewards (which means index is not up to date)
    let user_asset_index_key = USER_ASSET_INDICES.key((&user_addr, &denom));

    let user_asset_index =
        user_asset_index_key.may_load(deps.storage)?.unwrap_or_else(Decimal::zero);

    let mut accrued_rewards = Uint128::zero();

    if user_asset_index != asset_incentive.index {
        // Compute user accrued rewards and update state
        accrued_rewards = compute_user_accrued_rewards(
            user_amount_scaled_before,
            user_asset_index,
            asset_incentive.index,
        )?;

        // Store user accrued rewards as unclaimed
        if !accrued_rewards.is_zero() {
            USER_UNCLAIMED_REWARDS.update(
                deps.storage,
                &user_addr,
                |ur: Option<Uint128>| -> StdResult<Uint128> {
                    match ur {
                        Some(unclaimed_rewards) => Ok(unclaimed_rewards + accrued_rewards),
                        None => Ok(accrued_rewards),
                    }
                },
            )?;
        }

        user_asset_index_key.save(deps.storage, &asset_incentive.index)?;
    }

    let response = Response::new().add_attributes(vec![
        attr("action", "outposts/incentives/balance_change"),
        attr("denom", denom),
        attr("user", user_addr),
        attr("rewards_accrued", accrued_rewards),
        attr("asset_index", asset_incentive.index.to_string()),
    ]);

    Ok(response)
}

pub fn execute_claim_rewards(
    deps: DepsMut,
    env: Env,
    info: MessageInfo,
) -> Result<Response, ContractError> {
    let red_bank_addr = query_red_bank_address(deps.as_ref())?;
    let user_addr = info.sender;
    let (total_unclaimed_rewards, user_asset_incentive_statuses_to_update) =
        compute_user_unclaimed_rewards(deps.as_ref(), &env.block, &red_bank_addr, &user_addr)?;

    // Commit updated asset_incentives and user indexes
    for user_asset_incentive_status in user_asset_incentive_statuses_to_update {
        let asset_incentive_updated = user_asset_incentive_status.asset_incentive_updated;

        ASSET_INCENTIVES.save(
            deps.storage,
            &user_asset_incentive_status.denom,
            &asset_incentive_updated,
        )?;

        if asset_incentive_updated.index != user_asset_incentive_status.user_index_current {
            USER_ASSET_INDICES.save(
                deps.storage,
                (&user_addr, &user_asset_incentive_status.denom),
                &asset_incentive_updated.index,
            )?
        }
    }

    // clear unclaimed rewards
    USER_UNCLAIMED_REWARDS.save(deps.storage, &user_addr, &Uint128::zero())?;

    let mut response = Response::new();
    if !total_unclaimed_rewards.is_zero() {
        let config = CONFIG.load(deps.storage)?;
        // Build message to send mars to the user
        response = response.add_message(CosmosMsg::Bank(BankMsg::Send {
            to_address: user_addr.to_string(),
            amount: coins(total_unclaimed_rewards.u128(), config.mars_denom),
        }));
    };

    response = response.add_attributes(vec![
        attr("action", "outposts/incentives/claim_rewards"),
        attr("user", user_addr),
        attr("mars_rewards", total_unclaimed_rewards),
    ]);

    Ok(response)
}

pub fn execute_update_config(
    deps: DepsMut,
    _env: Env,
    info: MessageInfo,
    owner: Option<String>,
    address_provider: Option<String>,
    mars_denom: Option<String>,
) -> Result<Response, MarsError> {
    let mut config = CONFIG.load(deps.storage)?;

    if info.sender != config.owner {
        return Err(MarsError::Unauthorized {});
    };

    if let Some(md) = &mars_denom {
        validate_native_denom(md)?;
    };

    config.owner = option_string_to_addr(deps.api, owner, config.owner)?;
    config.address_provider =
        option_string_to_addr(deps.api, address_provider, config.address_provider)?;
    config.mars_denom = mars_denom.unwrap_or(config.mars_denom);

    CONFIG.save(deps.storage, &config)?;

    let response = Response::new().add_attribute("action", "outposts/incentives/update_config");

    Ok(response)
}

// QUERIES

#[cfg_attr(not(feature = "library"), entry_point)]
pub fn query(deps: Deps, env: Env, msg: QueryMsg) -> StdResult<Binary> {
    match msg {
        QueryMsg::Config {} => to_binary(&query_config(deps)?),
        QueryMsg::AssetIncentive {
            denom,
        } => to_binary(&query_asset_incentive(deps, denom)?),
        QueryMsg::UserUnclaimedRewards {
            user,
        } => to_binary(&query_user_unclaimed_rewards(deps, env, user)?),
    }
}

pub fn query_config(deps: Deps) -> StdResult<Config> {
    let config = CONFIG.load(deps.storage)?;
    Ok(config)
}

pub fn query_asset_incentive(deps: Deps, denom: String) -> StdResult<AssetIncentiveResponse> {
    let option_asset_incentive = ASSET_INCENTIVES.may_load(deps.storage, &denom)?;
    Ok(AssetIncentiveResponse {
        asset_incentive: option_asset_incentive,
    })
}

pub fn query_user_unclaimed_rewards(deps: Deps, env: Env, user: String) -> StdResult<Uint128> {
    let red_bank_addr = query_red_bank_address(deps)?;
    let user_addr = deps.api.addr_validate(&user)?;
    let (unclaimed_rewards, _) =
        compute_user_unclaimed_rewards(deps, &env.block, &red_bank_addr, &user_addr)?;

    Ok(unclaimed_rewards)
}

fn query_red_bank_address(deps: Deps) -> StdResult<Addr> {
    let config = CONFIG.load(deps.storage)?;
    address_provider::helpers::query_address(
        deps,
        &config.address_provider,
        MarsAddressType::RedBank,
    )
}<|MERGE_RESOLUTION|>--- conflicted
+++ resolved
@@ -14,26 +14,12 @@
     red_bank,
 };
 
-<<<<<<< HEAD
-use mars_outpost::address_provider::MarsAddressType;
-use mars_outpost::error::MarsError;
-use mars_outpost::helpers::option_string_to_addr;
-
-use mars_outpost::incentives::{AssetIncentive, AssetIncentiveResponse, Config};
-use mars_outpost::incentives::{ExecuteMsg, InstantiateMsg, QueryMsg};
-use mars_outpost::{address_provider, red_bank};
-
-use crate::error::ContractError;
-use crate::helpers::{
-    compute_user_accrued_rewards, compute_user_unclaimed_rewards, update_asset_incentive_index,
-=======
 use crate::{
     error::ContractError,
     helpers::{
-        asset_incentive_update_index, compute_user_unclaimed_rewards, user_compute_accrued_rewards,
+        compute_user_accrued_rewards, compute_user_unclaimed_rewards, update_asset_incentive_index,
     },
     state::{ASSET_INCENTIVES, CONFIG, USER_ASSET_INDICES, USER_UNCLAIMED_REWARDS},
->>>>>>> 2f4ccb19
 };
 
 pub const CONTRACT_NAME: &str = "crates.io:mars-incentives";
@@ -123,17 +109,8 @@
         return Err(MarsError::Unauthorized {}.into());
     }
 
-<<<<<<< HEAD
-=======
     validate_native_denom(&denom)?;
 
-    let red_bank_addr = address_provider::helpers::query_address(
-        deps.as_ref(),
-        &config.address_provider,
-        MarsAddressType::RedBank,
-    )?;
-
->>>>>>> 2f4ccb19
     let new_asset_incentive = match ASSET_INCENTIVES.may_load(deps.storage, &denom)? {
         Some(mut asset_incentive) => {
             let (start_time, duration, emission_per_second) =
