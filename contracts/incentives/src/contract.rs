#[cfg(not(feature = "library"))]
use cosmwasm_std::entry_point;
use cosmwasm_std::{
    attr, coins, to_binary, Addr, BankMsg, Binary, CosmosMsg, Decimal, Deps, DepsMut, Env,
    MessageInfo, Response, StdResult, Uint128,
};
<<<<<<< HEAD
use mars_owner::OwnerInit::SetInitialOwner;
use mars_owner::OwnerUpdate;

use mars_outpost::address_provider::MarsAddressType;
use mars_outpost::error::MarsError;
use mars_outpost::helpers::option_string_to_addr;

use mars_outpost::incentives::{AssetIncentive, AssetIncentiveResponse, Config, ConfigResponse};
use mars_outpost::incentives::{ExecuteMsg, InstantiateMsg, QueryMsg};
use mars_outpost::{address_provider, red_bank};

use crate::error::ContractError;
use crate::helpers::{
    asset_incentive_update_index, compute_user_unclaimed_rewards, user_compute_accrued_rewards,
};
use crate::state::{ASSET_INCENTIVES, CONFIG, OWNER, USER_ASSET_INDICES, USER_UNCLAIMED_REWARDS};
=======
use mars_outpost::{
    address_provider::{self, MarsAddressType},
    error::MarsError,
    helpers::{option_string_to_addr, validate_native_denom},
    incentives::{
        AssetIncentive, AssetIncentiveResponse, Config, ExecuteMsg, InstantiateMsg, QueryMsg,
    },
    red_bank,
};

use crate::{
    error::ContractError,
    helpers::{
        asset_incentive_update_index, compute_user_unclaimed_rewards, user_compute_accrued_rewards,
    },
    state::{ASSET_INCENTIVES, CONFIG, USER_ASSET_INDICES, USER_UNCLAIMED_REWARDS},
};
>>>>>>> c06c18f5

pub const CONTRACT_NAME: &str = "crates.io:mars-incentives";
pub const CONTRACT_VERSION: &str = env!("CARGO_PKG_VERSION");

// INIT

#[cfg_attr(not(feature = "library"), entry_point)]
pub fn instantiate(
    deps: DepsMut,
    _env: Env,
    _info: MessageInfo,
    msg: InstantiateMsg,
) -> Result<Response, ContractError> {
    cw2::set_contract_version(deps.storage, CONTRACT_NAME, CONTRACT_VERSION)?;

    OWNER.initialize(
        deps.storage,
        deps.api,
        SetInitialOwner {
            owner: msg.owner,
        },
    )?;

    let config = Config {
        address_provider: deps.api.addr_validate(&msg.address_provider)?,
        mars_denom: msg.mars_denom,
    };

    CONFIG.save(deps.storage, &config)?;

    Ok(Response::default())
}

// HANDLERS

#[cfg_attr(not(feature = "library"), entry_point)]
pub fn execute(
    deps: DepsMut,
    env: Env,
    info: MessageInfo,
    msg: ExecuteMsg,
) -> Result<Response, ContractError> {
    match msg {
        ExecuteMsg::SetAssetIncentive {
            denom,
            emission_per_second,
        } => execute_set_asset_incentive(deps, env, info, denom, emission_per_second),
        ExecuteMsg::BalanceChange {
            user_addr,
            denom,
            user_amount_scaled_before,
            total_amount_scaled_before,
        } => execute_balance_change(
            deps,
            env,
            info,
            user_addr,
            denom,
            user_amount_scaled_before,
            total_amount_scaled_before,
        ),
        ExecuteMsg::ClaimRewards {} => execute_claim_rewards(deps, env, info),
        ExecuteMsg::UpdateConfig {
            address_provider,
            mars_denom,
        } => Ok(execute_update_config(deps, env, info, address_provider, mars_denom)?),
        ExecuteMsg::UpdateOwner(update) => update_owner(deps, info, update),
    }
}

pub fn execute_set_asset_incentive(
    deps: DepsMut,
    env: Env,
    info: MessageInfo,
    denom: String,
    emission_per_second: Uint128,
) -> Result<Response, ContractError> {
    OWNER.assert_owner(deps.storage, &info.sender)?;

    let config = CONFIG.load(deps.storage)?;

    validate_native_denom(&denom)?;

    let red_bank_addr = address_provider::helpers::query_address(
        deps.as_ref(),
        &config.address_provider,
        MarsAddressType::RedBank,
    )?;

    let new_asset_incentive = match ASSET_INCENTIVES.may_load(deps.storage, &denom)? {
        Some(mut asset_incentive) => {
            let market: red_bank::Market = deps.querier.query_wasm_smart(
                red_bank_addr,
                &red_bank::QueryMsg::Market {
                    denom: denom.clone(),
                },
            )?;

            // Update index up to now
            asset_incentive_update_index(
                &mut asset_incentive,
                market.collateral_total_scaled,
                env.block.time.seconds(),
            )?;

            // Set new emission
            asset_incentive.emission_per_second = emission_per_second;

            asset_incentive
        }
        None => AssetIncentive {
            emission_per_second,
            index: Decimal::zero(),
            last_updated: env.block.time.seconds(),
        },
    };

    ASSET_INCENTIVES.save(deps.storage, &denom, &new_asset_incentive)?;

    let response = Response::new().add_attributes(vec![
        attr("action", "outposts/incentives/set_asset_incentive"),
        attr("denom", denom),
        attr("emission_per_second", emission_per_second),
    ]);
    Ok(response)
}

pub fn execute_balance_change(
    deps: DepsMut,
    env: Env,
    info: MessageInfo,
    user_addr: Addr,
    denom: String,
    user_amount_scaled_before: Uint128,
    total_amount_scaled_before: Uint128,
) -> Result<Response, ContractError> {
    // this method can only be invoked by the Red Bank contract
    let red_bank_addr = query_red_bank_address(deps.as_ref())?;
    if info.sender != red_bank_addr {
        return Err(MarsError::Unauthorized {}.into());
    }

    let mut asset_incentive = match ASSET_INCENTIVES.may_load(deps.storage, &denom)? {
        // If there are no incentives,
        // an empty successful response is returned as the
        // success of the call is needed for the call that triggered the change to
        // succeed and be persisted to state.
        None => return Ok(Response::default()),

        Some(ai) => ai,
    };

    asset_incentive_update_index(
        &mut asset_incentive,
        total_amount_scaled_before,
        env.block.time.seconds(),
    )?;
    ASSET_INCENTIVES.save(deps.storage, &denom, &asset_incentive)?;

    // Check if user has accumulated uncomputed rewards (which means index is not up to date)
    let user_asset_index_key = USER_ASSET_INDICES.key((&user_addr, &denom));

    let user_asset_index =
        user_asset_index_key.may_load(deps.storage)?.unwrap_or_else(Decimal::zero);

    let mut accrued_rewards = Uint128::zero();

    if user_asset_index != asset_incentive.index {
        // Compute user accrued rewards and update state
        accrued_rewards = user_compute_accrued_rewards(
            user_amount_scaled_before,
            user_asset_index,
            asset_incentive.index,
        )?;

        // Store user accrued rewards as unclaimed
        if !accrued_rewards.is_zero() {
            USER_UNCLAIMED_REWARDS.update(
                deps.storage,
                &user_addr,
                |ur: Option<Uint128>| -> StdResult<Uint128> {
                    match ur {
                        Some(unclaimed_rewards) => Ok(unclaimed_rewards + accrued_rewards),
                        None => Ok(accrued_rewards),
                    }
                },
            )?;
        }

        user_asset_index_key.save(deps.storage, &asset_incentive.index)?;
    }

    let response = Response::new().add_attributes(vec![
        attr("action", "outposts/incentives/balance_change"),
        attr("denom", denom),
        attr("user", user_addr),
        attr("rewards_accrued", accrued_rewards),
        attr("asset_index", asset_incentive.index.to_string()),
    ]);

    Ok(response)
}

pub fn execute_claim_rewards(
    deps: DepsMut,
    env: Env,
    info: MessageInfo,
) -> Result<Response, ContractError> {
    let red_bank_addr = query_red_bank_address(deps.as_ref())?;
    let user_addr = info.sender;
    let (total_unclaimed_rewards, user_asset_incentive_statuses_to_update) =
        compute_user_unclaimed_rewards(deps.as_ref(), &env.block, &red_bank_addr, &user_addr)?;

    // Commit updated asset_incentives and user indexes
    for user_asset_incentive_status in user_asset_incentive_statuses_to_update {
        let asset_incentive_updated = user_asset_incentive_status.asset_incentive_updated;

        ASSET_INCENTIVES.save(
            deps.storage,
            &user_asset_incentive_status.denom,
            &asset_incentive_updated,
        )?;

        if asset_incentive_updated.index != user_asset_incentive_status.user_index_current {
            USER_ASSET_INDICES.save(
                deps.storage,
                (&user_addr, &user_asset_incentive_status.denom),
                &asset_incentive_updated.index,
            )?
        }
    }

    // clear unclaimed rewards
    USER_UNCLAIMED_REWARDS.save(deps.storage, &user_addr, &Uint128::zero())?;

    let mut response = Response::new();
    if !total_unclaimed_rewards.is_zero() {
        let config = CONFIG.load(deps.storage)?;
        // Build message to send mars to the user
        response = response.add_message(CosmosMsg::Bank(BankMsg::Send {
            to_address: user_addr.to_string(),
            amount: coins(total_unclaimed_rewards.u128(), config.mars_denom),
        }));
    };

    response = response.add_attributes(vec![
        attr("action", "outposts/incentives/claim_rewards"),
        attr("user", user_addr),
        attr("mars_rewards", total_unclaimed_rewards),
    ]);

    Ok(response)
}

pub fn execute_update_config(
    deps: DepsMut,
    _env: Env,
    info: MessageInfo,
    address_provider: Option<String>,
    mars_denom: Option<String>,
) -> Result<Response, ContractError> {
    OWNER.assert_owner(deps.storage, &info.sender)?;

    let mut config = CONFIG.load(deps.storage)?;

<<<<<<< HEAD
=======
    if let Some(md) = &mars_denom {
        validate_native_denom(md)?;
    };

    config.owner = option_string_to_addr(deps.api, owner, config.owner)?;
>>>>>>> c06c18f5
    config.address_provider =
        option_string_to_addr(deps.api, address_provider, config.address_provider)?;
    config.mars_denom = mars_denom.unwrap_or(config.mars_denom);

    CONFIG.save(deps.storage, &config)?;

    let response = Response::new().add_attribute("action", "outposts/incentives/update_config");

    Ok(response)
}

fn update_owner(
    deps: DepsMut,
    info: MessageInfo,
    update: OwnerUpdate,
) -> Result<Response, ContractError> {
    Ok(OWNER.update(deps, info, update)?)
}

// QUERIES

#[cfg_attr(not(feature = "library"), entry_point)]
pub fn query(deps: Deps, env: Env, msg: QueryMsg) -> StdResult<Binary> {
    match msg {
        QueryMsg::Config {} => to_binary(&query_config(deps)?),
        QueryMsg::AssetIncentive {
            denom,
        } => to_binary(&query_asset_incentive(deps, denom)?),
        QueryMsg::UserUnclaimedRewards {
            user,
        } => to_binary(&query_user_unclaimed_rewards(deps, env, user)?),
    }
}

pub fn query_config(deps: Deps) -> StdResult<ConfigResponse> {
    let owner_state = OWNER.query(deps.storage)?;
    let config = CONFIG.load(deps.storage)?;
    Ok(ConfigResponse {
        owner: owner_state.owner,
        proposed_new_owner: owner_state.proposed,
        address_provider: config.address_provider,
        mars_denom: config.mars_denom,
    })
}

pub fn query_asset_incentive(deps: Deps, denom: String) -> StdResult<AssetIncentiveResponse> {
    let option_asset_incentive = ASSET_INCENTIVES.may_load(deps.storage, &denom)?;
    Ok(AssetIncentiveResponse {
        asset_incentive: option_asset_incentive,
    })
}

pub fn query_user_unclaimed_rewards(deps: Deps, env: Env, user: String) -> StdResult<Uint128> {
    let red_bank_addr = query_red_bank_address(deps)?;
    let user_addr = deps.api.addr_validate(&user)?;
    let (unclaimed_rewards, _) =
        compute_user_unclaimed_rewards(deps, &env.block, &red_bank_addr, &user_addr)?;

    Ok(unclaimed_rewards)
}

fn query_red_bank_address(deps: Deps) -> StdResult<Addr> {
    let config = CONFIG.load(deps.storage)?;
    address_provider::helpers::query_address(
        deps,
        &config.address_provider,
        MarsAddressType::RedBank,
    )
}<|MERGE_RESOLUTION|>--- conflicted
+++ resolved
@@ -4,42 +4,25 @@
     attr, coins, to_binary, Addr, BankMsg, Binary, CosmosMsg, Decimal, Deps, DepsMut, Env,
     MessageInfo, Response, StdResult, Uint128,
 };
-<<<<<<< HEAD
-use mars_owner::OwnerInit::SetInitialOwner;
-use mars_owner::OwnerUpdate;
-
-use mars_outpost::address_provider::MarsAddressType;
-use mars_outpost::error::MarsError;
-use mars_outpost::helpers::option_string_to_addr;
-
-use mars_outpost::incentives::{AssetIncentive, AssetIncentiveResponse, Config, ConfigResponse};
-use mars_outpost::incentives::{ExecuteMsg, InstantiateMsg, QueryMsg};
-use mars_outpost::{address_provider, red_bank};
-
-use crate::error::ContractError;
-use crate::helpers::{
-    asset_incentive_update_index, compute_user_unclaimed_rewards, user_compute_accrued_rewards,
-};
-use crate::state::{ASSET_INCENTIVES, CONFIG, OWNER, USER_ASSET_INDICES, USER_UNCLAIMED_REWARDS};
-=======
 use mars_outpost::{
     address_provider::{self, MarsAddressType},
     error::MarsError,
     helpers::{option_string_to_addr, validate_native_denom},
     incentives::{
-        AssetIncentive, AssetIncentiveResponse, Config, ExecuteMsg, InstantiateMsg, QueryMsg,
+        AssetIncentive, AssetIncentiveResponse, Config, ConfigResponse, ExecuteMsg, InstantiateMsg,
+        QueryMsg,
     },
     red_bank,
 };
+use mars_owner::{OwnerInit::SetInitialOwner, OwnerUpdate};
 
 use crate::{
     error::ContractError,
     helpers::{
         asset_incentive_update_index, compute_user_unclaimed_rewards, user_compute_accrued_rewards,
     },
-    state::{ASSET_INCENTIVES, CONFIG, USER_ASSET_INDICES, USER_UNCLAIMED_REWARDS},
+    state::{ASSET_INCENTIVES, CONFIG, OWNER, USER_ASSET_INDICES, USER_UNCLAIMED_REWARDS},
 };
->>>>>>> c06c18f5
 
 pub const CONTRACT_NAME: &str = "crates.io:mars-incentives";
 pub const CONTRACT_VERSION: &str = env!("CARGO_PKG_VERSION");
@@ -119,9 +102,9 @@
 ) -> Result<Response, ContractError> {
     OWNER.assert_owner(deps.storage, &info.sender)?;
 
+    validate_native_denom(&denom)?;
+
     let config = CONFIG.load(deps.storage)?;
-
-    validate_native_denom(&denom)?;
 
     let red_bank_addr = address_provider::helpers::query_address(
         deps.as_ref(),
@@ -303,16 +286,12 @@
 ) -> Result<Response, ContractError> {
     OWNER.assert_owner(deps.storage, &info.sender)?;
 
-    let mut config = CONFIG.load(deps.storage)?;
-
-<<<<<<< HEAD
-=======
     if let Some(md) = &mars_denom {
         validate_native_denom(md)?;
     };
 
-    config.owner = option_string_to_addr(deps.api, owner, config.owner)?;
->>>>>>> c06c18f5
+    let mut config = CONFIG.load(deps.storage)?;
+
     config.address_provider =
         option_string_to_addr(deps.api, address_provider, config.address_provider)?;
     config.mars_denom = mars_denom.unwrap_or(config.mars_denom);
