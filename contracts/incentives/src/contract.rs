#[cfg(not(feature = "library"))]
use cosmwasm_std::entry_point;
<<<<<<< HEAD
use cosmwasm_std::{to_json_binary, Binary, Deps, DepsMut, Env, MessageInfo, Response, StdResult};
use cw2::set_contract_version;
use mars_owner::OwnerInit::SetInitialOwner;
use mars_types::incentives::{Config, ExecuteMsg, InstantiateMsg, MigrateMsg, QueryMsg};
=======
use cosmwasm_std::{
    attr, to_json_binary, Addr, BankMsg, Binary, Coin, Coins, Decimal, Deps, DepsMut, Empty, Env,
    Event, MessageInfo, Order, Response, StdError, StdResult, Uint128,
};
use cw2::set_contract_version;
use cw_storage_plus::Bound;
use mars_owner::{OwnerInit::SetInitialOwner, OwnerUpdate};
use mars_types::{
    address_provider::{self, MarsAddressType},
    error::MarsError,
    incentives::{
        ActiveEmission, Config, ConfigResponse, EmissionResponse, ExecuteMsg, IncentiveState,
        IncentiveStateResponse, InstantiateMsg, QueryMsg, WhitelistEntry,
    },
    keys::{UserId, UserIdKey},
};
use mars_utils::helpers::{option_string_to_addr, validate_native_denom};
>>>>>>> 08863b0c

use crate::{
    astroport_incentives, config,
    error::ContractError,
    mars_incentives, migrations, query,
    state::{CONFIG, EPOCH_DURATION, MIGRATION_GUARD, OWNER},
};

pub const CONTRACT_NAME: &str = env!("CARGO_PKG_NAME");
pub const CONTRACT_VERSION: &str = env!("CARGO_PKG_VERSION");

/// The epoch duration should be at least one week, perhaps ideally one month. This is to ensure
/// that the max gas limit is not reached when iterating over incentives.
pub const MIN_EPOCH_DURATION: u64 = 604800u64;

// INIT

#[cfg_attr(not(feature = "library"), entry_point)]
pub fn instantiate(
    deps: DepsMut,
    _env: Env,
    _info: MessageInfo,
    msg: InstantiateMsg,
) -> Result<Response, ContractError> {
    set_contract_version(deps.storage, format!("crates.io:{CONTRACT_NAME}"), CONTRACT_VERSION)?;

    OWNER.initialize(
        deps.storage,
        deps.api,
        SetInitialOwner {
            owner: msg.owner,
        },
    )?;

    let config = Config {
        address_provider: deps.api.addr_validate(&msg.address_provider)?,
        max_whitelisted_denoms: msg.max_whitelisted_denoms,
    };
    CONFIG.save(deps.storage, &config)?;

    if msg.epoch_duration < MIN_EPOCH_DURATION {
        return Err(ContractError::EpochDurationTooShort {
            min_epoch_duration: MIN_EPOCH_DURATION,
        });
    }

    EPOCH_DURATION.save(deps.storage, &msg.epoch_duration)?;

    Ok(Response::default())
}

// HANDLERS

#[cfg_attr(not(feature = "library"), entry_point)]
pub fn execute(
    deps: DepsMut,
    env: Env,
    info: MessageInfo,
    msg: ExecuteMsg,
) -> Result<Response, ContractError> {
    match msg {
        ExecuteMsg::UpdateWhitelist {
            add_denoms,
            remove_denoms,
        } => config::execute_update_whitelist(deps, env, info, add_denoms, remove_denoms),
        ExecuteMsg::SetAssetIncentive {
            collateral_denom,
            incentive_denom,
            emission_per_second,
            start_time,
            duration,
        } => mars_incentives::execute_set_asset_incentive(
            deps,
            env,
            info,
            collateral_denom,
            incentive_denom,
            emission_per_second,
            start_time,
            duration,
        ),
        ExecuteMsg::BalanceChange {
            user_addr,
            account_id,
            denom,
            user_amount_scaled_before,
            total_amount_scaled_before,
        } => {
            MIGRATION_GUARD.assert_unlocked(deps.storage)?;
            mars_incentives::execute_balance_change(
                deps,
                env,
                info,
                user_addr,
                account_id,
                denom,
                user_amount_scaled_before,
                total_amount_scaled_before,
            )
        }
        ExecuteMsg::ClaimRewards {
            account_id,
            start_after_collateral_denom,
            start_after_incentive_denom,
            limit,
        } => {
            MIGRATION_GUARD.assert_unlocked(deps.storage)?;
            mars_incentives::execute_claim_rewards(
                deps,
                env,
                info,
                account_id,
                start_after_collateral_denom,
                start_after_incentive_denom,
                limit,
            )
        }
        ExecuteMsg::StakeAstroLp {
            account_id,
            lp_coin,
        } => astroport_incentives::execute_stake_astro_lp(deps, env, info, account_id, lp_coin),
        ExecuteMsg::UnstakeAstroLp {
            account_id,
            lp_coin,
        } => astroport_incentives::execute_unstake_astro_lp(deps, env, info, account_id, lp_coin),
        ExecuteMsg::ClaimAstroLpRewards {
            account_id,
            lp_denom,
        } => astroport_incentives::execute_claim_astro_rewards_for_lp_position(
            deps,
            env,
            info,
            &account_id,
            &lp_denom,
        ),
        ExecuteMsg::UpdateConfig {
            address_provider,
            max_whitelisted_denoms,
        } => Ok(config::execute_update_config(
            deps,
            env,
            info,
            address_provider,
            max_whitelisted_denoms,
        )?),
        ExecuteMsg::UpdateOwner(update) => config::update_owner(deps, info, update),
        ExecuteMsg::Migrate(msg) => migrations::v2_0_0::execute_migration(deps, info, msg),
    }
}

// QUERIES

#[cfg_attr(not(feature = "library"), entry_point)]
pub fn query(deps: Deps, env: Env, msg: QueryMsg) -> StdResult<Binary> {
    match msg {
        QueryMsg::Config {} => to_json_binary(&query::query_config(deps)?),
        QueryMsg::IncentiveState {
            collateral_denom,
            incentive_denom,
        } => {
            to_json_binary(&query::query_incentive_state(deps, collateral_denom, incentive_denom)?)
        }
        QueryMsg::IncentiveStates {
            start_after_collateral_denom,
            start_after_incentive_denom,
            limit,
        } => to_json_binary(&query::query_incentive_states(
            deps,
            start_after_collateral_denom,
            start_after_incentive_denom,
            limit,
        )?),
        QueryMsg::UserUnclaimedRewards {
            user,
            account_id,
            start_after_collateral_denom,
            start_after_incentive_denom,
            limit,
        } => to_json_binary(&query::query_user_unclaimed_rewards(
            deps,
            env,
            user,
            account_id,
            start_after_collateral_denom,
            start_after_incentive_denom,
            limit,
        )?),
        QueryMsg::Whitelist {} => to_json_binary(&query::query_whitelist(deps)?),
        QueryMsg::Emission {
            collateral_denom,
            incentive_denom,
            timestamp,
        } => to_json_binary(&query::query_emission(
            deps,
            &collateral_denom,
            &incentive_denom,
            timestamp,
        )?),
        QueryMsg::Emissions {
            collateral_denom,
            incentive_denom,
            start_after_timestamp,
            limit,
        } => to_json_binary(&query::query_emissions(
            deps,
            collateral_denom,
            incentive_denom,
            start_after_timestamp,
            limit,
        )?),
        QueryMsg::ActiveEmissions {
            collateral_denom,
        } => to_json_binary(&query::query_active_emissions(deps, env, &collateral_denom)?),
        QueryMsg::StakedLpPositions {
            account_id,
            start_after,
            limit,
        } => to_json_binary(&query::query_user_lp_positions(
            deps,
            env,
            account_id,
            start_after,
            limit,
        )?),
        QueryMsg::StakedLpPosition {
            account_id,
            lp_denom,
        } => to_json_binary(&query::query_user_lp_position(deps, env, account_id, lp_denom)?),
    }
}

/// MIGRATION

#[cfg_attr(not(feature = "library"), entry_point)]
pub fn migrate(deps: DepsMut, env: Env, msg: Empty) -> Result<Response, ContractError> {
    migrations::v2_0_0::migrate(deps, env, msg)
}<|MERGE_RESOLUTION|>--- conflicted
+++ resolved
@@ -1,29 +1,9 @@
 #[cfg(not(feature = "library"))]
 use cosmwasm_std::entry_point;
-<<<<<<< HEAD
 use cosmwasm_std::{to_json_binary, Binary, Deps, DepsMut, Env, MessageInfo, Response, StdResult};
 use cw2::set_contract_version;
 use mars_owner::OwnerInit::SetInitialOwner;
 use mars_types::incentives::{Config, ExecuteMsg, InstantiateMsg, MigrateMsg, QueryMsg};
-=======
-use cosmwasm_std::{
-    attr, to_json_binary, Addr, BankMsg, Binary, Coin, Coins, Decimal, Deps, DepsMut, Empty, Env,
-    Event, MessageInfo, Order, Response, StdError, StdResult, Uint128,
-};
-use cw2::set_contract_version;
-use cw_storage_plus::Bound;
-use mars_owner::{OwnerInit::SetInitialOwner, OwnerUpdate};
-use mars_types::{
-    address_provider::{self, MarsAddressType},
-    error::MarsError,
-    incentives::{
-        ActiveEmission, Config, ConfigResponse, EmissionResponse, ExecuteMsg, IncentiveState,
-        IncentiveStateResponse, InstantiateMsg, QueryMsg, WhitelistEntry,
-    },
-    keys::{UserId, UserIdKey},
-};
-use mars_utils::helpers::{option_string_to_addr, validate_native_denom};
->>>>>>> 08863b0c
 
 use crate::{
     astroport_incentives, config,
