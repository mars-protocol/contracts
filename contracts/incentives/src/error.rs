use std::string::FromUtf8Error;

use cosmwasm_std::StdError;
use mars_outpost::error::MarsError;
use mars_owner::OwnerError;
use thiserror::Error;

#[derive(Error, Debug, PartialEq)]
pub enum ContractError {
    #[error("{0}")]
    Mars(#[from] MarsError),

    #[error("{0}")]
    Std(#[from] StdError),

    #[error("{0}")]
    FromUtf8(#[from] FromUtf8Error),

<<<<<<< HEAD
    #[error("{0}")]
    Owner(#[from] OwnerError),
=======
    #[error("Invalid incentive: {reason}")]
    InvalidIncentive {
        reason: String,
    },
>>>>>>> c5b20264
}<|MERGE_RESOLUTION|>--- conflicted
+++ resolved
@@ -16,13 +16,11 @@
     #[error("{0}")]
     FromUtf8(#[from] FromUtf8Error),
 
-<<<<<<< HEAD
     #[error("{0}")]
     Owner(#[from] OwnerError),
-=======
+
     #[error("Invalid incentive: {reason}")]
     InvalidIncentive {
         reason: String,
     },
->>>>>>> c5b20264
 }