use cosmwasm_std::{
    attr, coins,
    testing::{mock_env, mock_info},
    Addr, BankMsg, CosmosMsg, Decimal, SubMsg, Timestamp, Uint128,
};
use mars_incentives::{
    contract::{execute, query_user_unclaimed_rewards},
    helpers::{compute_asset_incentive_index, compute_user_accrued_rewards},
    state::{ASSET_INCENTIVES, USER_ASSET_INDICES, USER_UNCLAIMED_REWARDS},
};
use mars_outpost::{
    incentives::{AssetIncentive, ExecuteMsg},
    red_bank::{Market, UserCollateralResponse},
};
use mars_testing::MockEnvParams;

<<<<<<< HEAD
use crate::helpers::th_setup;
=======
use crate::helpers::{setup_test, setup_test_with_env};
>>>>>>> c5b20264

mod helpers;

#[test]
fn test_execute_claim_rewards() {
    // SETUP
<<<<<<< HEAD
    let mut deps = th_setup();
=======
    let env = mock_env();
    let mut deps = setup_test_with_env(env.clone());
>>>>>>> c5b20264
    let user_addr = Addr::unchecked("user");

    let previous_unclaimed_rewards = Uint128::new(50_000);
    let asset_total_supply = Uint128::new(100_000);
    let asset_user_balance = Uint128::new(10_000);
    let zero_total_supply = Uint128::new(200_000);
    let zero_user_balance = Uint128::new(10_000);
    let no_user_total_supply = Uint128::new(100_000);
    let no_user_user_balance = Uint128::zero();
    let time_start = 500_000_u64;
    let time_contract_call = 600_000_u64;

    // denom of an asset with ongoing rewards
    let asset_denom = "asset";
    // denom of an asset with no pending rewards but with user index (so it had active incentives
    // at some point)
    let zero_denom = "zero";
    // denom of an asset where the user never had a balance during an active
    // incentive -> hence no associated index
    let no_user_denom = "no_user";

    deps.querier.set_redbank_market(Market {
        denom: asset_denom.to_string(),
        collateral_total_scaled: asset_total_supply,
        ..Default::default()
    });
    deps.querier.set_redbank_market(Market {
        denom: zero_denom.to_string(),
        collateral_total_scaled: zero_total_supply,
        ..Default::default()
    });
    deps.querier.set_redbank_market(Market {
        denom: no_user_denom.to_string(),
        collateral_total_scaled: no_user_total_supply,
        ..Default::default()
    });
    deps.querier.set_red_bank_user_collateral(
        &user_addr,
        UserCollateralResponse {
            denom: asset_denom.to_string(),
            amount_scaled: asset_user_balance,
            amount: Uint128::zero(), // doesn't matter for this test
            enabled: true,
        },
    );
    deps.querier.set_red_bank_user_collateral(
        &user_addr,
        UserCollateralResponse {
            denom: zero_denom.to_string(),
            amount_scaled: zero_user_balance,
            amount: Uint128::zero(), // doesn't matter for this test
            enabled: true,
        },
    );
    deps.querier.set_red_bank_user_collateral(
        &user_addr,
        UserCollateralResponse {
            denom: no_user_denom.to_string(),
            amount_scaled: no_user_user_balance,
            amount: Uint128::zero(), // doesn't matter for this test
            enabled: true,
        },
    );

    // incentives
    ASSET_INCENTIVES
        .save(
            deps.as_mut().storage,
            asset_denom,
            &AssetIncentive {
                emission_per_second: Uint128::new(100),
                start_time: Timestamp::from_seconds(time_start),
                duration: 8640000,
                index: Decimal::one(),
                last_updated: time_start,
            },
        )
        .unwrap();
    ASSET_INCENTIVES
        .save(
            deps.as_mut().storage,
            zero_denom,
            &AssetIncentive {
                emission_per_second: Uint128::zero(),
                start_time: env.block.time,
                duration: 86400,
                index: Decimal::one(),
                last_updated: time_start,
            },
        )
        .unwrap();
    ASSET_INCENTIVES
        .save(
            deps.as_mut().storage,
            no_user_denom,
            &AssetIncentive {
                emission_per_second: Uint128::new(200),
                start_time: env.block.time,
                duration: 86400,
                index: Decimal::one(),
                last_updated: time_start,
            },
        )
        .unwrap();

    // user indices
    USER_ASSET_INDICES
        .save(deps.as_mut().storage, (&user_addr, asset_denom), &Decimal::one())
        .unwrap();

    USER_ASSET_INDICES
        .save(deps.as_mut().storage, (&user_addr, zero_denom), &Decimal::from_ratio(1_u128, 2_u128))
        .unwrap();

    // unclaimed_rewards
    USER_UNCLAIMED_REWARDS
        .save(deps.as_mut().storage, &user_addr, &previous_unclaimed_rewards)
        .unwrap();

    let expected_asset_incentive_index = compute_asset_incentive_index(
        Decimal::one(),
        Uint128::new(100),
        asset_total_supply,
        time_start,
        time_contract_call,
    )
    .unwrap();

    let expected_asset_accrued_rewards = compute_user_accrued_rewards(
        asset_user_balance,
        Decimal::one(),
        expected_asset_incentive_index,
    )
    .unwrap();

    let expected_zero_accrued_rewards = compute_user_accrued_rewards(
        zero_user_balance,
        Decimal::from_ratio(1_u128, 2_u128),
        Decimal::one(),
    )
    .unwrap();

    let expected_accrued_rewards =
        previous_unclaimed_rewards + expected_asset_accrued_rewards + expected_zero_accrued_rewards;

    // MSG
    let info = mock_info("user", &[]);
    let env = mars_testing::mock_env(MockEnvParams {
        block_time: Timestamp::from_seconds(time_contract_call),
        ..Default::default()
    });
    let msg = ExecuteMsg::ClaimRewards {};

    // query a bit before gives less rewards
    let env_before = mars_testing::mock_env(MockEnvParams {
        block_time: Timestamp::from_seconds(time_contract_call - 10_000),
        ..Default::default()
    });
    let rewards_query_before =
        query_user_unclaimed_rewards(deps.as_ref(), env_before, String::from("user")).unwrap();
    assert!(rewards_query_before < expected_accrued_rewards);

    // query before execution gives expected rewards
    let rewards_query =
        query_user_unclaimed_rewards(deps.as_ref(), env.clone(), String::from("user")).unwrap();
    assert_eq!(rewards_query, expected_accrued_rewards);

    let res = execute(deps.as_mut(), env.clone(), info, msg).unwrap();

    // query after execution gives 0 rewards
    let rewards_query_after =
        query_user_unclaimed_rewards(deps.as_ref(), env, String::from("user")).unwrap();
    assert_eq!(rewards_query_after, Uint128::zero());

    // ASSERT

    assert_eq!(
        res.messages,
        vec![SubMsg::new(CosmosMsg::Bank(BankMsg::Send {
            to_address: user_addr.to_string(),
            amount: coins(expected_accrued_rewards.u128(), "umars".to_string())
        }))]
    );

    assert_eq!(
        res.attributes,
        vec![
            attr("action", "outposts/incentives/claim_rewards"),
            attr("user", "user"),
            attr("mars_rewards", expected_accrued_rewards),
        ]
    );

    // asset and zero incentives get updated, no_user does not
    let asset_incentive = ASSET_INCENTIVES.load(deps.as_ref().storage, asset_denom).unwrap();
    assert_eq!(asset_incentive.index, expected_asset_incentive_index);
    assert_eq!(asset_incentive.last_updated, time_contract_call);

    let zero_incentive = ASSET_INCENTIVES.load(deps.as_ref().storage, zero_denom).unwrap();
    assert_eq!(zero_incentive.index, Decimal::one());
    assert_eq!(zero_incentive.last_updated, time_contract_call);

    let no_user_incentive = ASSET_INCENTIVES.load(deps.as_ref().storage, no_user_denom).unwrap();
    assert_eq!(no_user_incentive.index, Decimal::one());
    assert_eq!(no_user_incentive.last_updated, time_start);

    // user's asset and zero indices are updated
    let user_asset_index =
        USER_ASSET_INDICES.load(deps.as_ref().storage, (&user_addr, asset_denom)).unwrap();
    assert_eq!(user_asset_index, expected_asset_incentive_index);

    let user_zero_index =
        USER_ASSET_INDICES.load(deps.as_ref().storage, (&user_addr, zero_denom)).unwrap();
    assert_eq!(user_zero_index, Decimal::one());

    // user's no_user does not get updated
    let user_no_user_index =
        USER_ASSET_INDICES.may_load(deps.as_ref().storage, (&user_addr, no_user_denom)).unwrap();
    assert_eq!(user_no_user_index, None);

    // user rewards are cleared
    let user_unclaimed_rewards =
        USER_UNCLAIMED_REWARDS.load(deps.as_ref().storage, &user_addr).unwrap();
    assert_eq!(user_unclaimed_rewards, Uint128::zero())
}

#[test]
fn test_claim_zero_rewards() {
    // SETUP
    let mut deps = th_setup();

    let info = mock_info("user", &[]);
    let msg = ExecuteMsg::ClaimRewards {};

    let res = execute(deps.as_mut(), mock_env(), info, msg).unwrap();
    assert_eq!(res.messages.len(), 0);
    assert_eq!(
        res.attributes,
        vec![
            attr("action", "outposts/incentives/claim_rewards"),
            attr("user", "user"),
            attr("mars_rewards", "0"),
        ]
    );
}<|MERGE_RESOLUTION|>--- conflicted
+++ resolved
@@ -14,23 +14,15 @@
 };
 use mars_testing::MockEnvParams;
 
-<<<<<<< HEAD
-use crate::helpers::th_setup;
-=======
-use crate::helpers::{setup_test, setup_test_with_env};
->>>>>>> c5b20264
+use crate::helpers::{th_setup, th_setup_with_env};
 
 mod helpers;
 
 #[test]
 fn test_execute_claim_rewards() {
     // SETUP
-<<<<<<< HEAD
-    let mut deps = th_setup();
-=======
     let env = mock_env();
-    let mut deps = setup_test_with_env(env.clone());
->>>>>>> c5b20264
+    let mut deps = th_setup_with_env(env.clone());
     let user_addr = Addr::unchecked("user");
 
     let previous_unclaimed_rewards = Uint128::new(50_000);
