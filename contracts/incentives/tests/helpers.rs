<<<<<<< HEAD
#![allow(dead_code)]

use cosmwasm_schema::serde;
use cosmwasm_std::testing::{mock_env, mock_info, MockApi, MockStorage};
use cosmwasm_std::{from_binary, Deps, OwnedDeps};
use mars_incentives::contract::{instantiate, query};

use mars_outpost::incentives::{InstantiateMsg, QueryMsg};
=======
use cosmwasm_std::{
    testing::{mock_env, mock_info, MockApi, MockStorage},
    OwnedDeps,
};
use mars_incentives::contract::instantiate;
use mars_outpost::incentives::InstantiateMsg;
>>>>>>> c06c18f5
use mars_testing::{mock_dependencies, MarsMockQuerier};

pub fn th_setup() -> OwnedDeps<MockStorage, MockApi, MarsMockQuerier> {
    let mut deps = mock_dependencies(&[]);

    let msg = InstantiateMsg {
        owner: String::from("owner"),
        address_provider: String::from("address_provider"),
        mars_denom: String::from("umars"),
    };
    let info = mock_info("owner", &[]);
    instantiate(deps.as_mut(), mock_env(), info, msg).unwrap();

    deps
}

pub fn th_query<T: serde::de::DeserializeOwned>(deps: Deps, msg: QueryMsg) -> T {
    from_binary(&query(deps, mock_env(), msg).unwrap()).unwrap()
}<|MERGE_RESOLUTION|>--- conflicted
+++ resolved
@@ -1,20 +1,13 @@
-<<<<<<< HEAD
 #![allow(dead_code)]
 
 use cosmwasm_schema::serde;
-use cosmwasm_std::testing::{mock_env, mock_info, MockApi, MockStorage};
-use cosmwasm_std::{from_binary, Deps, OwnedDeps};
+use cosmwasm_std::{
+    from_binary,
+    testing::{mock_env, mock_info, MockApi, MockStorage},
+    Deps, OwnedDeps,
+};
 use mars_incentives::contract::{instantiate, query};
-
 use mars_outpost::incentives::{InstantiateMsg, QueryMsg};
-=======
-use cosmwasm_std::{
-    testing::{mock_env, mock_info, MockApi, MockStorage},
-    OwnedDeps,
-};
-use mars_incentives::contract::instantiate;
-use mars_outpost::incentives::InstantiateMsg;
->>>>>>> c06c18f5
 use mars_testing::{mock_dependencies, MarsMockQuerier};
 
 pub fn th_setup() -> OwnedDeps<MockStorage, MockApi, MarsMockQuerier> {
