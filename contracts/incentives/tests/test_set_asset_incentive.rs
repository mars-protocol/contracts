use cosmwasm_std::{
    attr,
    testing::{mock_env, mock_info},
    Decimal, Timestamp, Uint128,
};
use mars_incentives::{
    contract::execute, helpers::asset_incentive_compute_index, state::ASSET_INCENTIVES,
    ContractError,
};
use mars_outpost::{
    error::MarsError,
    incentives::{AssetIncentive, ExecuteMsg},
    red_bank::Market,
};
use mars_testing::MockEnvParams;

<<<<<<< HEAD
use mars_incentives::contract::execute;
use mars_incentives::state::ASSET_INCENTIVES;

use crate::helpers::{setup_test, setup_test_with_env};
use mars_incentives::helpers::compute_asset_incentive_index;
use mars_incentives::ContractError;
=======
use crate::helpers::setup_test;
>>>>>>> 2f4ccb19

mod helpers;

#[test]
fn test_only_owner_can_set_asset_incentive() {
    let mut deps = setup_test();

    let info = mock_info("sender", &[]);
    let msg = ExecuteMsg::SetAssetIncentive {
        denom: "uosmo".to_string(),
        emission_per_second: Some(Uint128::new(100)),
        start_time: None,
        duration: Some(86400),
    };

    let res_error = execute(deps.as_mut(), mock_env(), info, msg).unwrap_err();
    assert_eq!(res_error, ContractError::Mars(MarsError::Unauthorized {}));
}

#[test]
<<<<<<< HEAD
fn test_cannot_set_new_asset_incentive_with_empty_params() {
    let mut deps = setup_test();
    let info = mock_info("owner", &[]);
    let env = mock_env();

    let msg = ExecuteMsg::SetAssetIncentive {
        denom: "uosmo".to_string(),
        emission_per_second: None,
        start_time: None,
        duration: None,
    };
    let res_error = execute(deps.as_mut(), env.clone(), info.clone(), msg).unwrap_err();
    assert_eq!(
        res_error,
        ContractError::InvalidIncentive {
            reason: "all params are required during incentive initialization".to_string()
        }
    );

    let msg = ExecuteMsg::SetAssetIncentive {
        denom: "uosmo".to_string(),
        emission_per_second: Some(Uint128::from(100u32)),
        start_time: None,
        duration: None,
    };
    let res_error = execute(deps.as_mut(), env.clone(), info.clone(), msg).unwrap_err();
    assert_eq!(
        res_error,
        ContractError::InvalidIncentive {
            reason: "all params are required during incentive initialization".to_string()
        }
    );

    let msg = ExecuteMsg::SetAssetIncentive {
        denom: "uosmo".to_string(),
        emission_per_second: None,
        start_time: None,
        duration: Some(2400u64),
    };
    let res_error = execute(deps.as_mut(), env, info, msg).unwrap_err();
    assert_eq!(
        res_error,
        ContractError::InvalidIncentive {
            reason: "all params are required during incentive initialization".to_string()
        }
    );
}

#[test]
fn test_cannot_set_new_asset_incentive_with_invalid_params() {
    let mut deps = setup_test();
    let info = mock_info("owner", &[]);
    let block_time = Timestamp::from_seconds(1_000_000);
    let env = mars_testing::mock_env(MockEnvParams {
        block_time,
        ..Default::default()
    });

    let msg = ExecuteMsg::SetAssetIncentive {
        denom: "uosmo".to_string(),
        emission_per_second: Some(Uint128::from(100u32)),
        start_time: None,
        duration: Some(0u64),
    };
    let res_error = execute(deps.as_mut(), env.clone(), info.clone(), msg).unwrap_err();
    assert_eq!(
        res_error,
        ContractError::InvalidIncentive {
            reason: "duration can't be 0".to_string()
        }
    );

    let msg = ExecuteMsg::SetAssetIncentive {
        denom: "uosmo".to_string(),
        emission_per_second: Some(Uint128::from(100u32)),
        start_time: Some(block_time.minus_seconds(1u64)),
        duration: Some(100u64),
    };
    let res_error = execute(deps.as_mut(), env, info, msg).unwrap_err();
    assert_eq!(
        res_error,
        ContractError::InvalidIncentive {
            reason: "start_time can't be less than current block time".to_string()
        }
=======
fn test_invalid_denom_for_incentives() {
    let mut deps = setup_test();

    let info = mock_info("owner", &[]);
    let msg = ExecuteMsg::SetAssetIncentive {
        denom: "adfnjg&akjsfn!".to_string(),
        emission_per_second: Uint128::new(100),
    };

    let res = execute(deps.as_mut(), mock_env(), info, msg);
    assert_eq!(
        res,
        Err(ContractError::Mars(MarsError::InvalidDenom {
            reason: "Not all characters are ASCII alphanumeric or one of:  /  :  .  _  -"
                .to_string()
        }))
>>>>>>> 2f4ccb19
    );
}

#[test]
fn test_set_new_asset_incentive() {
    let mut deps = setup_test();

    let info = mock_info("owner", &[]);
    let env = mars_testing::mock_env(MockEnvParams {
        block_time: Timestamp::from_seconds(1_000_000),
        ..Default::default()
    });
    let msg = ExecuteMsg::SetAssetIncentive {
        denom: "uosmo".to_string(),
        emission_per_second: Some(Uint128::new(100)),
        start_time: None,
        duration: Some(86400),
    };

    let res = execute(deps.as_mut(), env.clone(), info, msg).unwrap();
    assert_eq!(
        res.attributes,
        vec![
            attr("action", "outposts/incentives/set_asset_incentive"),
            attr("denom", "uosmo"),
            attr("emission_per_second", "100"),
            attr("start_time", env.block.time.clone().to_string()),
            attr("duration", "86400"),
        ]
    );

    let asset_incentive = ASSET_INCENTIVES.load(deps.as_ref().storage, "uosmo").unwrap();

    assert_eq!(asset_incentive.emission_per_second, Uint128::new(100));
    assert_eq!(asset_incentive.index, Decimal::zero());
    assert_eq!(asset_incentive.last_updated, 1_000_000);
    assert_eq!(asset_incentive.start_time, env.block.time);
    assert_eq!(asset_incentive.duration, 86400);
}

#[test]
fn test_set_existing_asset_incentive_with_different_start_time() {
    let mut deps = setup_test();

    deps.querier.set_redbank_market(Market {
        denom: "uosmo".to_string(),
        collateral_total_scaled: Uint128::new(100_000),
        ..Default::default()
    });

    let info = mock_info("owner", &[]);

    let start_time = Timestamp::from_seconds(1_000_000);
    let duration = 300_000;
    ASSET_INCENTIVES
        .save(
            deps.as_mut().storage,
            "uosmo",
            &AssetIncentive {
                emission_per_second: Uint128::new(124),
                start_time,
                duration,
                index: Decimal::zero(),
                last_updated: start_time.seconds(),
            },
        )
        .unwrap();

    // can't modify start_time if incentive in progress
    let block_time = start_time.plus_seconds(duration);
    let env = mars_testing::mock_env(MockEnvParams {
        block_time,
        ..Default::default()
    });
    let msg = ExecuteMsg::SetAssetIncentive {
        denom: "uosmo".to_string(),
        emission_per_second: None,
        start_time: Some(block_time.plus_seconds(10)),
        duration: None,
    };
    let res_error = execute(deps.as_mut(), env, info.clone(), msg).unwrap_err();
    assert_eq!(
        res_error,
        ContractError::InvalidIncentive {
            reason: "can't modify start_time if incentive in progress".to_string()
        }
    );

    // start_time can't be less than current block time
    let block_time = start_time.plus_seconds(duration).plus_seconds(1);
    let env = mars_testing::mock_env(MockEnvParams {
        block_time,
        ..Default::default()
    });
    let msg = ExecuteMsg::SetAssetIncentive {
        denom: "uosmo".to_string(),
        emission_per_second: None,
        start_time: Some(block_time.minus_seconds(1)),
        duration: None,
    };
    let res_error = execute(deps.as_mut(), env, info.clone(), msg).unwrap_err();
    assert_eq!(
        res_error,
        ContractError::InvalidIncentive {
            reason: "start_time can't be less than current block time".to_string()
        }
    );

    // set new start_time
    let block_time = start_time.plus_seconds(duration).plus_seconds(1);
    let start_time = block_time.plus_seconds(10);
    let env = mars_testing::mock_env(MockEnvParams {
        block_time,
        ..Default::default()
    });
    let msg = ExecuteMsg::SetAssetIncentive {
        denom: "uosmo".to_string(),
        emission_per_second: None,
        start_time: Some(start_time),
        duration: None,
    };
    execute(deps.as_mut(), env, info.clone(), msg).unwrap();
    let asset_incentive = ASSET_INCENTIVES.load(deps.as_ref().storage, "uosmo").unwrap();
    assert_eq!(asset_incentive.start_time, start_time);
    assert_eq!(asset_incentive.last_updated, block_time.seconds());

    // start time can be set to current block time only if previous incentive has finished
    let block_time = start_time.plus_seconds(duration).plus_seconds(1);
    let env = mars_testing::mock_env(MockEnvParams {
        block_time,
        ..Default::default()
    });
    let msg = ExecuteMsg::SetAssetIncentive {
        denom: "uosmo".to_string(),
        emission_per_second: None,
        start_time: None,
        duration: None,
    };
    execute(deps.as_mut(), env, info.clone(), msg).unwrap();
    let asset_incentive = ASSET_INCENTIVES.load(deps.as_ref().storage, "uosmo").unwrap();
    assert_eq!(asset_incentive.start_time, block_time);
    assert_eq!(asset_incentive.last_updated, block_time.seconds());

    // incentive in progress, leave previous start_time
    let block_time = start_time.plus_seconds(duration);
    let env = mars_testing::mock_env(MockEnvParams {
        block_time,
        ..Default::default()
    });
    let msg = ExecuteMsg::SetAssetIncentive {
        denom: "uosmo".to_string(),
        emission_per_second: None,
        start_time: None,
        duration: None,
    };
    let prev_asset_incentive = ASSET_INCENTIVES.load(deps.as_ref().storage, "uosmo").unwrap();
    execute(deps.as_mut(), env, info, msg).unwrap();
    let asset_incentive = ASSET_INCENTIVES.load(deps.as_ref().storage, "uosmo").unwrap();
    assert_eq!(asset_incentive.start_time, prev_asset_incentive.start_time);
    assert_eq!(asset_incentive.last_updated, block_time.seconds());
}

#[test]
fn test_set_existing_asset_incentive_with_different_duration() {
    let mut deps = setup_test();

    deps.querier.set_redbank_market(Market {
        denom: "uosmo".to_string(),
        collateral_total_scaled: Uint128::new(100_000),
        ..Default::default()
    });

    let info = mock_info("owner", &[]);

    let start_time = Timestamp::from_seconds(1_000_000);
    let duration = 300_000;
    ASSET_INCENTIVES
        .save(
            deps.as_mut().storage,
            "uosmo",
            &AssetIncentive {
                emission_per_second: Uint128::new(124),
                start_time,
                duration,
                index: Decimal::zero(),
                last_updated: start_time.seconds(),
            },
        )
        .unwrap();

    // duration can't be 0
    let block_time = start_time.plus_seconds(duration);
    let env = mars_testing::mock_env(MockEnvParams {
        block_time,
        ..Default::default()
    });
    let msg = ExecuteMsg::SetAssetIncentive {
        denom: "uosmo".to_string(),
        emission_per_second: None,
        start_time: None,
        duration: Some(0),
    };
    let res_error = execute(deps.as_mut(), env, info.clone(), msg).unwrap_err();
    assert_eq!(
        res_error,
        ContractError::InvalidIncentive {
            reason: "duration can't be 0".to_string()
        }
    );

    // end_time can't be less than current block time (can't decrease duration of the incentive)
    let block_time = start_time.plus_seconds(duration);
    let env = mars_testing::mock_env(MockEnvParams {
        block_time,
        ..Default::default()
    });
    let msg = ExecuteMsg::SetAssetIncentive {
        denom: "uosmo".to_string(),
        emission_per_second: None,
        start_time: None,
        duration: Some(duration - 1),
    };
    let res_error = execute(deps.as_mut(), env, info.clone(), msg).unwrap_err();
    assert_eq!(
        res_error,
        ContractError::InvalidIncentive {
            reason: "end_time can't be less than current block time".to_string()
        }
    );

    // increase duration of the incentive
    let block_time = start_time.plus_seconds(duration);
    let duration = duration + 10;
    let env = mars_testing::mock_env(MockEnvParams {
        block_time,
        ..Default::default()
    });
    let msg = ExecuteMsg::SetAssetIncentive {
        denom: "uosmo".to_string(),
        emission_per_second: None,
        start_time: None,
        duration: Some(duration),
    };
    let prev_asset_incentive = ASSET_INCENTIVES.load(deps.as_ref().storage, "uosmo").unwrap();
    execute(deps.as_mut(), env, info.clone(), msg).unwrap();
    let asset_incentive = ASSET_INCENTIVES.load(deps.as_ref().storage, "uosmo").unwrap();
    assert_eq!(asset_incentive.start_time, prev_asset_incentive.start_time);
    assert_eq!(asset_incentive.duration, duration);
    assert_eq!(asset_incentive.last_updated, block_time.seconds());

    // leave prev duration
    let block_time = start_time.plus_seconds(duration);
    let env = mars_testing::mock_env(MockEnvParams {
        block_time,
        ..Default::default()
    });
    let msg = ExecuteMsg::SetAssetIncentive {
        denom: "uosmo".to_string(),
        emission_per_second: Some(Uint128::new(300)),
        start_time: None,
        duration: None,
    };
    let prev_asset_incentive = ASSET_INCENTIVES.load(deps.as_ref().storage, "uosmo").unwrap();
    execute(deps.as_mut(), env, info, msg).unwrap();
    let asset_incentive = ASSET_INCENTIVES.load(deps.as_ref().storage, "uosmo").unwrap();
    assert_eq!(asset_incentive.emission_per_second, Uint128::new(300));
    assert_eq!(asset_incentive.start_time, prev_asset_incentive.start_time);
    assert_eq!(asset_incentive.duration, prev_asset_incentive.duration);
    assert_eq!(asset_incentive.last_updated, block_time.seconds());
}

#[test]
fn test_set_existing_asset_incentive_with_index_updated_during_incentive() {
    // setup
    let env = mock_env();
    let mut deps = setup_test_with_env(env);
    let denom = "uosmo";
    let total_collateral_scaled = Uint128::new(2_000_000);

    deps.querier.set_redbank_market(Market {
        denom: denom.to_string(),
        collateral_total_scaled: total_collateral_scaled,
        ..Default::default()
    });

    let start_time = Timestamp::from_seconds(500_000);
    let last_updated = start_time.minus_seconds(10);
    let duration = 86400000;
    ASSET_INCENTIVES
        .save(
            deps.as_mut().storage,
            denom,
            &AssetIncentive {
                emission_per_second: Uint128::new(100),
                start_time,
                duration,
                index: Decimal::from_ratio(1_u128, 2_u128),
                last_updated: last_updated.seconds(),
            },
        )
        .unwrap();

    // update emission and current index when (current_block_time >= asset_incentive.start_time && asset_incentive.last_updated < asset_incentive.start_time)
    let info = mock_info("owner", &[]);
    let block_time = Timestamp::from_seconds(1_000_000);
    let env = mars_testing::mock_env(MockEnvParams {
        block_time,
        ..Default::default()
    });
    let msg = ExecuteMsg::SetAssetIncentive {
        denom: denom.to_string(),
        emission_per_second: Some(Uint128::new(200)),
        start_time: None,
        duration: None,
    };

    let res = execute(deps.as_mut(), env, info, msg).unwrap();

    assert_eq!(
        res.attributes,
        vec![
            attr("action", "outposts/incentives/set_asset_incentive"),
            attr("denom", denom),
            attr("emission_per_second", "200"),
            attr("start_time", start_time.to_string()),
            attr("duration", duration.to_string()),
        ]
    );

    let asset_incentive = ASSET_INCENTIVES.load(deps.as_ref().storage, denom).unwrap();

    let expected_index = compute_asset_incentive_index(
        Decimal::from_ratio(1_u128, 2_u128),
        Uint128::new(100),
        total_collateral_scaled,
        start_time.seconds(),
        block_time.seconds(),
    )
    .unwrap();

    assert_eq!(asset_incentive.emission_per_second, Uint128::new(200));
    assert_eq!(asset_incentive.start_time, start_time);
    assert_eq!(asset_incentive.duration, duration);
    assert_eq!(asset_incentive.index, expected_index);
    assert_eq!(asset_incentive.last_updated, block_time.seconds());
}

#[test]
fn test_set_existing_asset_incentive_with_index_updated_after_incentive() {
    // setup
    let env = mock_env();
    let mut deps = setup_test_with_env(env);
    let denom = "uosmo";
    let total_collateral_scaled = Uint128::new(2_000_000);

    deps.querier.set_redbank_market(Market {
        denom: denom.to_string(),
        collateral_total_scaled: total_collateral_scaled,
        ..Default::default()
    });

    let start_time = Timestamp::from_seconds(500_000);
    let last_updated = start_time.plus_seconds(10);
    let duration = 120000;
    ASSET_INCENTIVES
        .save(
            deps.as_mut().storage,
            denom,
            &AssetIncentive {
                emission_per_second: Uint128::new(120),
                start_time,
                duration,
                index: Decimal::from_ratio(1_u128, 4_u128),
                last_updated: last_updated.seconds(),
            },
        )
        .unwrap();

    // update current index when (current_block_time >= asset_incentive.end_time && asset_incentive.last_updated < asset_incentive.end_time)
    let info = mock_info("owner", &[]);
    let block_time = start_time.plus_seconds(duration).plus_seconds(1);
    let env = mars_testing::mock_env(MockEnvParams {
        block_time,
        ..Default::default()
    });
    let msg = ExecuteMsg::SetAssetIncentive {
        denom: denom.to_string(),
        emission_per_second: Some(Uint128::new(215)),
        start_time: None,
        duration: None,
    };

    let res = execute(deps.as_mut(), env, info, msg).unwrap();

    assert_eq!(
        res.attributes,
        vec![
            attr("action", "outposts/incentives/set_asset_incentive"),
            attr("denom", denom),
            attr("emission_per_second", "215"),
            attr("start_time", block_time.to_string()),
            attr("duration", duration.to_string()),
        ]
    );

    let asset_incentive = ASSET_INCENTIVES.load(deps.as_ref().storage, denom).unwrap();

    let expected_index = compute_asset_incentive_index(
        Decimal::from_ratio(1_u128, 4_u128),
        Uint128::new(120),
        total_collateral_scaled,
        last_updated.seconds(),
        start_time.plus_seconds(duration).seconds(),
    )
    .unwrap();

    assert_eq!(asset_incentive.emission_per_second, Uint128::new(215));
    assert_eq!(asset_incentive.start_time, block_time);
    assert_eq!(asset_incentive.duration, duration);
    assert_eq!(asset_incentive.index, expected_index);
    assert_eq!(asset_incentive.last_updated, block_time.seconds());
}<|MERGE_RESOLUTION|>--- conflicted
+++ resolved
@@ -4,7 +4,7 @@
     Decimal, Timestamp, Uint128,
 };
 use mars_incentives::{
-    contract::execute, helpers::asset_incentive_compute_index, state::ASSET_INCENTIVES,
+    contract::execute, helpers::compute_asset_incentive_index, state::ASSET_INCENTIVES,
     ContractError,
 };
 use mars_outpost::{
@@ -14,16 +14,7 @@
 };
 use mars_testing::MockEnvParams;
 
-<<<<<<< HEAD
-use mars_incentives::contract::execute;
-use mars_incentives::state::ASSET_INCENTIVES;
-
 use crate::helpers::{setup_test, setup_test_with_env};
-use mars_incentives::helpers::compute_asset_incentive_index;
-use mars_incentives::ContractError;
-=======
-use crate::helpers::setup_test;
->>>>>>> 2f4ccb19
 
 mod helpers;
 
@@ -44,99 +35,15 @@
 }
 
 #[test]
-<<<<<<< HEAD
-fn test_cannot_set_new_asset_incentive_with_empty_params() {
-    let mut deps = setup_test();
-    let info = mock_info("owner", &[]);
-    let env = mock_env();
-
-    let msg = ExecuteMsg::SetAssetIncentive {
-        denom: "uosmo".to_string(),
-        emission_per_second: None,
-        start_time: None,
-        duration: None,
-    };
-    let res_error = execute(deps.as_mut(), env.clone(), info.clone(), msg).unwrap_err();
-    assert_eq!(
-        res_error,
-        ContractError::InvalidIncentive {
-            reason: "all params are required during incentive initialization".to_string()
-        }
-    );
-
-    let msg = ExecuteMsg::SetAssetIncentive {
-        denom: "uosmo".to_string(),
-        emission_per_second: Some(Uint128::from(100u32)),
-        start_time: None,
-        duration: None,
-    };
-    let res_error = execute(deps.as_mut(), env.clone(), info.clone(), msg).unwrap_err();
-    assert_eq!(
-        res_error,
-        ContractError::InvalidIncentive {
-            reason: "all params are required during incentive initialization".to_string()
-        }
-    );
-
-    let msg = ExecuteMsg::SetAssetIncentive {
-        denom: "uosmo".to_string(),
-        emission_per_second: None,
+fn test_invalid_denom_for_incentives() {
+    let mut deps = setup_test();
+
+    let info = mock_info("owner", &[]);
+    let msg = ExecuteMsg::SetAssetIncentive {
+        denom: "adfnjg&akjsfn!".to_string(),
+        emission_per_second: Some(Uint128::new(100)),
         start_time: None,
         duration: Some(2400u64),
-    };
-    let res_error = execute(deps.as_mut(), env, info, msg).unwrap_err();
-    assert_eq!(
-        res_error,
-        ContractError::InvalidIncentive {
-            reason: "all params are required during incentive initialization".to_string()
-        }
-    );
-}
-
-#[test]
-fn test_cannot_set_new_asset_incentive_with_invalid_params() {
-    let mut deps = setup_test();
-    let info = mock_info("owner", &[]);
-    let block_time = Timestamp::from_seconds(1_000_000);
-    let env = mars_testing::mock_env(MockEnvParams {
-        block_time,
-        ..Default::default()
-    });
-
-    let msg = ExecuteMsg::SetAssetIncentive {
-        denom: "uosmo".to_string(),
-        emission_per_second: Some(Uint128::from(100u32)),
-        start_time: None,
-        duration: Some(0u64),
-    };
-    let res_error = execute(deps.as_mut(), env.clone(), info.clone(), msg).unwrap_err();
-    assert_eq!(
-        res_error,
-        ContractError::InvalidIncentive {
-            reason: "duration can't be 0".to_string()
-        }
-    );
-
-    let msg = ExecuteMsg::SetAssetIncentive {
-        denom: "uosmo".to_string(),
-        emission_per_second: Some(Uint128::from(100u32)),
-        start_time: Some(block_time.minus_seconds(1u64)),
-        duration: Some(100u64),
-    };
-    let res_error = execute(deps.as_mut(), env, info, msg).unwrap_err();
-    assert_eq!(
-        res_error,
-        ContractError::InvalidIncentive {
-            reason: "start_time can't be less than current block time".to_string()
-        }
-=======
-fn test_invalid_denom_for_incentives() {
-    let mut deps = setup_test();
-
-    let info = mock_info("owner", &[]);
-    let msg = ExecuteMsg::SetAssetIncentive {
-        denom: "adfnjg&akjsfn!".to_string(),
-        emission_per_second: Uint128::new(100),
     };
 
     let res = execute(deps.as_mut(), mock_env(), info, msg);
@@ -146,7 +53,94 @@
             reason: "Not all characters are ASCII alphanumeric or one of:  /  :  .  _  -"
                 .to_string()
         }))
->>>>>>> 2f4ccb19
+    );
+}
+
+#[test]
+fn test_cannot_set_new_asset_incentive_with_empty_params() {
+    let mut deps = setup_test();
+    let info = mock_info("owner", &[]);
+    let env = mock_env();
+
+    let msg = ExecuteMsg::SetAssetIncentive {
+        denom: "uosmo".to_string(),
+        emission_per_second: None,
+        start_time: None,
+        duration: None,
+    };
+    let res_error = execute(deps.as_mut(), env.clone(), info.clone(), msg).unwrap_err();
+    assert_eq!(
+        res_error,
+        ContractError::InvalidIncentive {
+            reason: "all params are required during incentive initialization".to_string()
+        }
+    );
+
+    let msg = ExecuteMsg::SetAssetIncentive {
+        denom: "uosmo".to_string(),
+        emission_per_second: Some(Uint128::from(100u32)),
+        start_time: None,
+        duration: None,
+    };
+    let res_error = execute(deps.as_mut(), env.clone(), info.clone(), msg).unwrap_err();
+    assert_eq!(
+        res_error,
+        ContractError::InvalidIncentive {
+            reason: "all params are required during incentive initialization".to_string()
+        }
+    );
+
+    let msg = ExecuteMsg::SetAssetIncentive {
+        denom: "uosmo".to_string(),
+        emission_per_second: None,
+        start_time: None,
+        duration: Some(2400u64),
+    };
+    let res_error = execute(deps.as_mut(), env, info, msg).unwrap_err();
+    assert_eq!(
+        res_error,
+        ContractError::InvalidIncentive {
+            reason: "all params are required during incentive initialization".to_string()
+        }
+    );
+}
+
+#[test]
+fn test_cannot_set_new_asset_incentive_with_invalid_params() {
+    let mut deps = setup_test();
+    let info = mock_info("owner", &[]);
+    let block_time = Timestamp::from_seconds(1_000_000);
+    let env = mars_testing::mock_env(MockEnvParams {
+        block_time,
+        ..Default::default()
+    });
+
+    let msg = ExecuteMsg::SetAssetIncentive {
+        denom: "uosmo".to_string(),
+        emission_per_second: Some(Uint128::from(100u32)),
+        start_time: None,
+        duration: Some(0u64),
+    };
+    let res_error = execute(deps.as_mut(), env.clone(), info.clone(), msg).unwrap_err();
+    assert_eq!(
+        res_error,
+        ContractError::InvalidIncentive {
+            reason: "duration can't be 0".to_string()
+        }
+    );
+
+    let msg = ExecuteMsg::SetAssetIncentive {
+        denom: "uosmo".to_string(),
+        emission_per_second: Some(Uint128::from(100u32)),
+        start_time: Some(block_time.minus_seconds(1u64)),
+        duration: Some(100u64),
+    };
+    let res_error = execute(deps.as_mut(), env, info, msg).unwrap_err();
+    assert_eq!(
+        res_error,
+        ContractError::InvalidIncentive {
+            reason: "start_time can't be less than current block time".to_string()
+        }
     );
 }
 
