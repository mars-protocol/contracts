<<<<<<< HEAD
use cosmwasm_std::testing::{mock_env, mock_info};
use cosmwasm_std::{Addr, SubMsg};
use mars_owner::OwnerError::NotOwner;

use mars_outpost::incentives::{ConfigResponse, ExecuteMsg, InstantiateMsg, QueryMsg};
use mars_testing::mock_dependencies;

use mars_incentives::contract::{execute, instantiate};

use crate::helpers::{th_query, th_setup};
use mars_incentives::ContractError;
=======
use cosmwasm_std::{
    testing::{mock_env, mock_info},
    Addr, SubMsg,
};
use mars_incentives::{
    contract::{execute, instantiate},
    state::CONFIG,
    ContractError,
};
use mars_outpost::{
    error::MarsError,
    incentives::{ExecuteMsg, InstantiateMsg},
};
use mars_testing::mock_dependencies;

use crate::helpers::setup_test;
>>>>>>> c06c18f5

mod helpers;

#[test]
fn test_proper_initialization() {
    let mut deps = mock_dependencies(&[]);

    let info = mock_info("sender", &[]);
    let msg = InstantiateMsg {
        owner: String::from("owner"),
        address_provider: String::from("address_provider"),
        mars_denom: String::from("umars"),
    };

    let res = instantiate(deps.as_mut(), mock_env(), info, msg).unwrap();
    let empty_vec: Vec<SubMsg> = vec![];
    assert_eq!(empty_vec, res.messages);

    let config: ConfigResponse = th_query(deps.as_ref(), QueryMsg::Config {});
    assert_eq!(config.owner, Some("owner".to_string()));
    assert_eq!(config.proposed_new_owner, None);
    assert_eq!(config.address_provider, "address_provider".to_string());
    assert_eq!(config.mars_denom, "umars".to_string());
}

#[test]
fn test_update_config() {
    let mut deps = th_setup();

    // *
    // non owner is not authorized
    // *
    let msg = ExecuteMsg::UpdateConfig {
        address_provider: None,
        mars_denom: None,
    };
    let info = mock_info("somebody", &[]);
    let error_res = execute(deps.as_mut(), mock_env(), info, msg).unwrap_err();
    assert_eq!(error_res, ContractError::OwnerError(NotOwner {}));

    // *
    // update config with invalid denom
    // *
    let msg = ExecuteMsg::UpdateConfig {
        owner: Some(String::from("new_owner")),
        address_provider: None,
        mars_denom: Some("*!fdskfna".to_string()),
    };
    let info = mock_info("owner", &[]);

    let err = execute(deps.as_mut(), mock_env(), info, msg);
    assert_eq!(
        err,
        Err(ContractError::Mars(MarsError::InvalidDenom {
            reason: "First character is not ASCII alphabetic".to_string()
        }))
    );

    // *
    // update config with new params
    // *
    let msg = ExecuteMsg::UpdateConfig {
        address_provider: Some("new_addr_provider".to_string()),
        mars_denom: None,
    };
    let info = mock_info("owner", &[]);

    let res = execute(deps.as_mut(), mock_env(), info, msg).unwrap();
    assert_eq!(0, res.messages.len());

    // Read config from state
    let new_config: ConfigResponse = th_query(deps.as_ref(), QueryMsg::Config {});
    assert_eq!(new_config.owner, Some("owner".to_string()));
    assert_eq!(new_config.proposed_new_owner, None);
    assert_eq!(new_config.address_provider, Addr::unchecked("new_addr_provider"));
    assert_eq!(new_config.mars_denom, "umars".to_string());
}<|MERGE_RESOLUTION|>--- conflicted
+++ resolved
@@ -1,33 +1,19 @@
-<<<<<<< HEAD
-use cosmwasm_std::testing::{mock_env, mock_info};
-use cosmwasm_std::{Addr, SubMsg};
-use mars_owner::OwnerError::NotOwner;
-
-use mars_outpost::incentives::{ConfigResponse, ExecuteMsg, InstantiateMsg, QueryMsg};
-use mars_testing::mock_dependencies;
-
-use mars_incentives::contract::{execute, instantiate};
-
-use crate::helpers::{th_query, th_setup};
-use mars_incentives::ContractError;
-=======
 use cosmwasm_std::{
     testing::{mock_env, mock_info},
     Addr, SubMsg,
 };
 use mars_incentives::{
     contract::{execute, instantiate},
-    state::CONFIG,
     ContractError,
 };
 use mars_outpost::{
     error::MarsError,
-    incentives::{ExecuteMsg, InstantiateMsg},
+    incentives::{ConfigResponse, ExecuteMsg, InstantiateMsg, QueryMsg},
 };
+use mars_owner::OwnerError::NotOwner;
 use mars_testing::mock_dependencies;
 
-use crate::helpers::setup_test;
->>>>>>> c06c18f5
+use crate::helpers::{th_query, th_setup};
 
 mod helpers;
 
@@ -72,7 +58,6 @@
     // update config with invalid denom
     // *
     let msg = ExecuteMsg::UpdateConfig {
-        owner: Some(String::from("new_owner")),
         address_provider: None,
         mars_denom: Some("*!fdskfna".to_string()),
     };
