--- conflicted
+++ resolved
@@ -1,18 +1,11 @@
-<<<<<<< HEAD
-use mars_outpost::oracle::{ConfigResponse, QueryMsg};
-=======
 use cosmwasm_std::testing::mock_env;
 use mars_oracle_base::ContractError;
-use mars_oracle_osmosis::{
-    contract::{entry, entry::execute},
-    msg::ExecuteMsg,
-};
+use mars_oracle_osmosis::contract::entry;
 use mars_outpost::{
     error::MarsError,
-    oracle::{Config, InstantiateMsg, QueryMsg},
+    oracle::{ConfigResponse, InstantiateMsg, QueryMsg},
 };
 use mars_testing::{mock_dependencies, mock_info};
->>>>>>> c06c18f5
 
 mod helpers;
 
@@ -24,8 +17,6 @@
     assert_eq!(cfg.owner.unwrap(), "owner".to_string());
     assert_eq!(cfg.proposed_new_owner, None);
     assert_eq!(cfg.base_denom, "uosmo".to_string());
-<<<<<<< HEAD
-=======
 }
 
 #[test]
@@ -82,25 +73,4 @@
             reason: "Invalid denom length".to_string()
         }))
     );
-}
-
-#[test]
-fn test_updating_config() {
-    let mut deps = helpers::setup_test();
-
-    let msg = ExecuteMsg::UpdateConfig {
-        owner: "new_owner".to_string(),
-    };
-
-    // non-owner cannot update
-    let err = execute(deps.as_mut(), mock_env(), mock_info("jake"), msg.clone()).unwrap_err();
-    assert_eq!(err, MarsError::Unauthorized {}.into());
-
-    // owner can update
-    let res = execute(deps.as_mut(), mock_env(), mock_info("owner"), msg).unwrap();
-    assert_eq!(res.messages.len(), 0);
-
-    let cfg: Config<String> = helpers::query(deps.as_ref(), QueryMsg::Config {});
-    assert_eq!(cfg.owner, "new_owner".to_string());
->>>>>>> c06c18f5
 }