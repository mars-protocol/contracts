use cosmwasm_std::{testing::mock_env, Decimal};
use mars_oracle_base::ContractError;
use mars_oracle_osmosis::{
    contract::entry::execute,
    msg::{ExecuteMsg, PriceSourceResponse},
<<<<<<< HEAD
    Downtime, DowntimeDetector, OsmosisPriceSource,
=======
    OsmosisPriceSource,
>>>>>>> 878391d0
};
use mars_outpost::{error::MarsError, oracle::QueryMsg};
use mars_testing::mock_info;

mod helpers;

#[test]
fn test_setting_price_source_by_non_owner() {
    let mut deps = helpers::setup_test();

    let err = execute(
        deps.as_mut(),
        mock_env(),
        mock_info("jake"),
        ExecuteMsg::SetPriceSource {
            denom: "uosmo".to_string(),
            price_source: OsmosisPriceSource::Fixed {
                price: Decimal::one(),
            },
        },
    )
    .unwrap_err();
    assert_eq!(err, MarsError::Unauthorized {}.into())
}

#[test]
fn test_setting_price_source_fixed() {
    let mut deps = helpers::setup_test();

    let res = execute(
        deps.as_mut(),
        mock_env(),
        mock_info("owner"),
        ExecuteMsg::SetPriceSource {
            denom: "uosmo".to_string(),
            price_source: OsmosisPriceSource::Fixed {
                price: Decimal::one(),
            },
        },
    )
    .unwrap();
    assert_eq!(res.messages.len(), 0);

    let res: PriceSourceResponse = helpers::query(
        deps.as_ref(),
        QueryMsg::PriceSource {
            denom: "uosmo".to_string(),
        },
    );
    assert_eq!(
        res.price_source,
        OsmosisPriceSource::Fixed {
            price: Decimal::one()
        }
    );
}

#[test]
fn test_setting_price_source_incorrect_denom() {
    let mut deps = helpers::setup_test();

    let res = execute(
        deps.as_mut(),
        mock_env(),
        mock_info("owner"),
        ExecuteMsg::SetPriceSource {
            denom: "!*jadfaefc".to_string(),
            price_source: OsmosisPriceSource::Fixed {
                price: Decimal::one(),
            },
        },
    );
    assert_eq!(
        res,
        Err(ContractError::Mars(MarsError::InvalidDenom {
            reason: "First character is not ASCII alphabetic".to_string()
        }))
    );

    let res_two = execute(
        deps.as_mut(),
        mock_env(),
        mock_info("owner"),
        ExecuteMsg::SetPriceSource {
            denom: "ahdbufenf&*!-".to_string(),
            price_source: OsmosisPriceSource::Fixed {
                price: Decimal::one(),
            },
        },
    );
    assert_eq!(
        res_two,
        Err(ContractError::Mars(MarsError::InvalidDenom {
            reason: "Not all characters are ASCII alphanumeric or one of:  /  :  .  _  -"
                .to_string()
        }))
    );

    let res_three = execute(
        deps.as_mut(),
        mock_env(),
        mock_info("owner"),
        ExecuteMsg::SetPriceSource {
            denom: "ab".to_string(),
            price_source: OsmosisPriceSource::Fixed {
                price: Decimal::one(),
            },
        },
    );
    assert_eq!(
        res_three,
        Err(ContractError::Mars(MarsError::InvalidDenom {
            reason: "Invalid denom length".to_string()
        }))
    );
}

#[test]
fn test_setting_price_source_spot() {
    let mut deps = helpers::setup_test();

    let mut set_price_source_spot = |denom: &str, pool_id: u64| {
        execute(
            deps.as_mut(),
            mock_env(),
            mock_info("owner"),
            ExecuteMsg::SetPriceSource {
                denom: denom.to_string(),
                price_source: OsmosisPriceSource::Spot {
                    pool_id,
                },
            },
        )
    };

    // attempting to use a pool that does not contain the denom of interest; should fail
    let err = set_price_source_spot("umars", 1).unwrap_err();
    assert_eq!(
        err,
        ContractError::InvalidPriceSource {
            reason: "pool 1 does not contain umars".to_string()
        }
    );

    // attempting to use a pool that does not contain the base denom, uosmo; should fail
    let err = set_price_source_spot("uatom", 64).unwrap_err();
    assert_eq!(
        err,
        ContractError::InvalidPriceSource {
            reason: "pool 64 does not contain the base denom uosmo".to_string()
        }
    );

    // attempting to use a pool that contains more than two assets; should fail
    let err = set_price_source_spot("uusdc", 3333).unwrap_err();
    assert_eq!(
        err,
        ContractError::InvalidPriceSource {
            reason: "expecting pool 3333 to contain exactly two coins; found 3".to_string()
        }
    );

    // attempting to use not XYK pool
    let err = set_price_source_spot("uion", 4444).unwrap_err();
    assert_eq!(
        err,
        ContractError::InvalidPriceSource {
            reason: "assets in pool 4444 do not have equal weights".to_string()
        }
    );

    // properly set spot price source
    let res = set_price_source_spot("umars", 89).unwrap();
    assert_eq!(res.messages.len(), 0);

    let res: PriceSourceResponse = helpers::query(
        deps.as_ref(),
        QueryMsg::PriceSource {
            denom: "umars".to_string(),
        },
    );
    assert_eq!(
        res.price_source,
        OsmosisPriceSource::Spot {
            pool_id: 89,
        }
    );
}

#[test]
<<<<<<< HEAD
fn test_setting_price_source_twap_with_invalid_params() {
    let mut deps = helpers::setup_test();

    let mut set_price_source_twap =
        |denom: &str,
         pool_id: u64,
         window_size: u64,
         downtime_detector: Option<DowntimeDetector>| {
            execute(
                deps.as_mut(),
                mock_env(),
                mock_info("owner"),
                ExecuteMsg::SetPriceSource {
                    denom: denom.to_string(),
                    price_source: OsmosisPriceSource::Twap {
                        pool_id,
                        window_size,
                        downtime_detector,
                    },
=======
fn test_setting_price_source_arithmetic_twap() {
    let mut deps = helpers::setup_test();

    let mut set_price_source_twap = |denom: &str, pool_id: u64, window_size| {
        execute(
            deps.as_mut(),
            mock_env(),
            mock_info("owner"),
            ExecuteMsg::SetPriceSource {
                denom: denom.to_string(),
                price_source: OsmosisPriceSource::ArithmeticTwap {
                    pool_id,
                    window_size,
>>>>>>> 878391d0
                },
            )
        };

    // attempting to use a pool that does not contain the denom of interest; should fail
    let err = set_price_source_twap("umars", 1, 86400, None).unwrap_err();
    assert_eq!(
        err,
        ContractError::InvalidPriceSource {
            reason: "pool 1 does not contain umars".to_string()
        }
    );

    // attempting to use a pool that does not contain the base denom, uosmo; should fail
    let err = set_price_source_twap("uatom", 64, 86400, None).unwrap_err();
    assert_eq!(
        err,
        ContractError::InvalidPriceSource {
            reason: "pool 64 does not contain the base denom uosmo".to_string()
        }
    );

    // attempting to use a pool that contains more than two assets; should fail
    let err = set_price_source_twap("uusdc", 3333, 86400, None).unwrap_err();
    assert_eq!(
        err,
        ContractError::InvalidPriceSource {
            reason: "expecting pool 3333 to contain exactly two coins; found 3".to_string()
        }
    );

    // attempting to use not XYK pool
    let err = set_price_source_twap("uion", 4444, 86400, None).unwrap_err();
    assert_eq!(
        err,
        ContractError::InvalidPriceSource {
            reason: "assets in pool 4444 do not have equal weights".to_string()
        }
    );

    // attempting to set window_size bigger than 172800 sec (48h)
    let err = set_price_source_twap("umars", 89, 172801, None).unwrap_err();
    assert_eq!(
        err,
        ContractError::InvalidPriceSource {
            reason: "expecting window size to be within 172800 sec".to_string()
        }
    );

<<<<<<< HEAD
    // attempting to set downtime recovery to 0
    let err = set_price_source_twap(
        "umars",
        89,
        86400,
        Some(DowntimeDetector {
            downtime: Downtime::Duration30s,
            recovery: 0,
        }),
    )
    .unwrap_err();
    assert_eq!(
        err,
        ContractError::InvalidPriceSource {
            reason: "downtime recovery can't be 0".to_string()
        }
    );
}

#[test]
fn test_setting_price_source_twap_successfully() {
    let mut deps = helpers::setup_test();

    // properly set twap price source
    let res = execute(
        deps.as_mut(),
        mock_env(),
        mock_info("owner"),
        ExecuteMsg::SetPriceSource {
            denom: "umars".to_string(),
            price_source: OsmosisPriceSource::Twap {
                pool_id: 89,
                window_size: 86400,
                downtime_detector: None,
            },
        },
    )
    .unwrap();
=======
    // properly set twap price source
    let res = set_price_source_twap("umars", 89, 86400).unwrap();
>>>>>>> 878391d0
    assert_eq!(res.messages.len(), 0);

    let res: PriceSourceResponse = helpers::query(
        deps.as_ref(),
        QueryMsg::PriceSource {
            denom: "umars".to_string(),
        },
    );
    assert_eq!(
        res.price_source,
<<<<<<< HEAD
        OsmosisPriceSource::Twap {
            pool_id: 89,
            window_size: 86400,
            downtime_detector: None
        }
    );

    // properly set twap price source with downtime detector
    let res = execute(
        deps.as_mut(),
        mock_env(),
        mock_info("owner"),
        ExecuteMsg::SetPriceSource {
            denom: "umars".to_string(),
            price_source: OsmosisPriceSource::Twap {
                pool_id: 89,
                window_size: 86400,
                downtime_detector: Some(DowntimeDetector {
                    downtime: Downtime::Duration30m,
                    recovery: 360u64,
                }),
            },
        },
    )
    .unwrap();
=======
        OsmosisPriceSource::ArithmeticTwap {
            pool_id: 89,
            window_size: 86400
        }
    );
}

#[test]
fn test_setting_price_source_geometric_twap() {
    let mut deps = helpers::setup_test();

    let mut set_price_source_twap = |denom: &str, pool_id: u64, window_size| {
        execute(
            deps.as_mut(),
            mock_env(),
            mock_info("owner"),
            ExecuteMsg::SetPriceSource {
                denom: denom.to_string(),
                price_source: OsmosisPriceSource::GeometricTwap {
                    pool_id,
                    window_size,
                },
            },
        )
    };

    // attempting to use a pool that does not contain the denom of interest; should fail
    let err = set_price_source_twap("umars", 1, 86400).unwrap_err();
    assert_eq!(
        err,
        ContractError::InvalidPriceSource {
            reason: "pool 1 does not contain umars".to_string()
        }
    );

    // attempting to use a pool that does not contain the base denom, uosmo; should fail
    let err = set_price_source_twap("uatom", 64, 86400).unwrap_err();
    assert_eq!(
        err,
        ContractError::InvalidPriceSource {
            reason: "pool 64 does not contain the base denom uosmo".to_string()
        }
    );

    // attempting to use a pool that contains more than two assets; should fail
    let err = set_price_source_twap("uusdc", 3333, 86400).unwrap_err();
    assert_eq!(
        err,
        ContractError::InvalidPriceSource {
            reason: "expecting pool 3333 to contain exactly two coins; found 3".to_string()
        }
    );

    // attempting to use not XYK pool
    let err = set_price_source_twap("uion", 4444, 86400).unwrap_err();
    assert_eq!(
        err,
        ContractError::InvalidPriceSource {
            reason: "assets in pool 4444 do not have equal weights".to_string()
        }
    );

    // attempting to set window_size bigger than 172800 sec (48h)
    let err = set_price_source_twap("umars", 89, 172801).unwrap_err();
    assert_eq!(
        err,
        ContractError::InvalidPriceSource {
            reason: "expecting window size to be within 172800 sec".to_string()
        }
    );

    // properly set twap price source
    let res = set_price_source_twap("umars", 89, 86400).unwrap();
>>>>>>> 878391d0
    assert_eq!(res.messages.len(), 0);

    let res: PriceSourceResponse = helpers::query(
        deps.as_ref(),
        QueryMsg::PriceSource {
            denom: "umars".to_string(),
        },
    );
    assert_eq!(
        res.price_source,
        OsmosisPriceSource::GeometricTwap {
            pool_id: 89,
            window_size: 86400,
            downtime_detector: Some(DowntimeDetector {
                downtime: Downtime::Duration30m,
                recovery: 360u64
            })
        }
    );
}

#[test]
fn test_setting_price_source_xyk_lp() {
    let mut deps = helpers::setup_test();

    let mut set_price_source_xyk_lp = |denom: &str, pool_id: u64| {
        execute(
            deps.as_mut(),
            mock_env(),
            mock_info("owner"),
            ExecuteMsg::SetPriceSource {
                denom: denom.to_string(),
                price_source: OsmosisPriceSource::XykLiquidityToken {
                    pool_id,
                },
            },
        )
    };

    // attempting to use a pool that contains more than two assets; should fail
    let err = set_price_source_xyk_lp("uusdc_uusdt_udai_lp", 3333).unwrap_err();
    assert_eq!(
        err,
        ContractError::InvalidPriceSource {
            reason: "expecting pool 3333 to contain exactly two coins; found 3".to_string()
        }
    );

    // attempting to use not XYK pool
    let err = set_price_source_xyk_lp("uion_uosmo_lp", 4444).unwrap_err();
    assert_eq!(
        err,
        ContractError::InvalidPriceSource {
            reason: "assets in pool 4444 do not have equal weights".to_string()
        }
    );

    // properly set xyk lp price source
    let res = set_price_source_xyk_lp("uosmo_umars_lp", 89).unwrap();
    assert_eq!(res.messages.len(), 0);

    let res: PriceSourceResponse = helpers::query(
        deps.as_ref(),
        QueryMsg::PriceSource {
            denom: "uosmo_umars_lp".to_string(),
        },
    );
    assert_eq!(
        res.price_source,
        OsmosisPriceSource::XykLiquidityToken {
            pool_id: 89,
        }
    );
}

#[test]
fn test_querying_price_source() {
    let mut deps = helpers::setup_test();

    helpers::set_price_source(
        deps.as_mut(),
        "uosmo",
        OsmosisPriceSource::Fixed {
            price: Decimal::one(),
        },
    );
    helpers::set_price_source(
        deps.as_mut(),
        "uatom",
        OsmosisPriceSource::Spot {
            pool_id: 1,
        },
    );
    helpers::set_price_source(
        deps.as_mut(),
        "umars",
        OsmosisPriceSource::Spot {
            pool_id: 89,
        },
    );

    // try query a single price source
    let res: PriceSourceResponse = helpers::query(
        deps.as_ref(),
        QueryMsg::PriceSource {
            denom: "umars".to_string(),
        },
    );
    assert_eq!(
        res.price_source,
        OsmosisPriceSource::Spot {
            pool_id: 89,
        }
    );

    // try query all price sources
    //
    // NOTE: responses are ordered alphabetically by denoms
    let res: Vec<PriceSourceResponse> = helpers::query(
        deps.as_ref(),
        QueryMsg::PriceSources {
            start_after: None,
            limit: Some(2),
        },
    );
    assert_eq!(
        res,
        vec![
            PriceSourceResponse {
                denom: "uatom".to_string(),
                price_source: OsmosisPriceSource::Spot {
                    pool_id: 1
                }
            },
            PriceSourceResponse {
                denom: "umars".to_string(),
                price_source: OsmosisPriceSource::Spot {
                    pool_id: 89
                }
            }
        ]
    );

    let res: Vec<PriceSourceResponse> = helpers::query(
        deps.as_ref(),
        QueryMsg::PriceSources {
            start_after: Some("uatom".to_string()),
            limit: None,
        },
    );
    assert_eq!(
        res,
        vec![
            PriceSourceResponse {
                denom: "umars".to_string(),
                price_source: OsmosisPriceSource::Spot {
                    pool_id: 89
                }
            },
            PriceSourceResponse {
                denom: "uosmo".to_string(),
                price_source: OsmosisPriceSource::Fixed {
                    price: Decimal::one()
                }
            }
        ]
    );
}<|MERGE_RESOLUTION|>--- conflicted
+++ resolved
@@ -3,11 +3,7 @@
 use mars_oracle_osmosis::{
     contract::entry::execute,
     msg::{ExecuteMsg, PriceSourceResponse},
-<<<<<<< HEAD
     Downtime, DowntimeDetector, OsmosisPriceSource,
-=======
-    OsmosisPriceSource,
->>>>>>> 878391d0
 };
 use mars_outpost::{error::MarsError, oracle::QueryMsg};
 use mars_testing::mock_info;
@@ -198,8 +194,7 @@
 }
 
 #[test]
-<<<<<<< HEAD
-fn test_setting_price_source_twap_with_invalid_params() {
+fn test_setting_price_source_arithmetic_twap_with_invalid_params() {
     let mut deps = helpers::setup_test();
 
     let mut set_price_source_twap =
@@ -213,26 +208,11 @@
                 mock_info("owner"),
                 ExecuteMsg::SetPriceSource {
                     denom: denom.to_string(),
-                    price_source: OsmosisPriceSource::Twap {
+                    price_source: OsmosisPriceSource::ArithmeticTwap {
                         pool_id,
                         window_size,
                         downtime_detector,
                     },
-=======
-fn test_setting_price_source_arithmetic_twap() {
-    let mut deps = helpers::setup_test();
-
-    let mut set_price_source_twap = |denom: &str, pool_id: u64, window_size| {
-        execute(
-            deps.as_mut(),
-            mock_env(),
-            mock_info("owner"),
-            ExecuteMsg::SetPriceSource {
-                denom: denom.to_string(),
-                price_source: OsmosisPriceSource::ArithmeticTwap {
-                    pool_id,
-                    window_size,
->>>>>>> 878391d0
                 },
             )
         };
@@ -282,7 +262,6 @@
         }
     );
 
-<<<<<<< HEAD
     // attempting to set downtime recovery to 0
     let err = set_price_source_twap(
         "umars",
@@ -303,7 +282,7 @@
 }
 
 #[test]
-fn test_setting_price_source_twap_successfully() {
+fn test_setting_price_source_arithmetic_twap_successfully() {
     let mut deps = helpers::setup_test();
 
     // properly set twap price source
@@ -313,7 +292,7 @@
         mock_info("owner"),
         ExecuteMsg::SetPriceSource {
             denom: "umars".to_string(),
-            price_source: OsmosisPriceSource::Twap {
+            price_source: OsmosisPriceSource::ArithmeticTwap {
                 pool_id: 89,
                 window_size: 86400,
                 downtime_detector: None,
@@ -321,10 +300,6 @@
         },
     )
     .unwrap();
-=======
-    // properly set twap price source
-    let res = set_price_source_twap("umars", 89, 86400).unwrap();
->>>>>>> 878391d0
     assert_eq!(res.messages.len(), 0);
 
     let res: PriceSourceResponse = helpers::query(
@@ -335,8 +310,7 @@
     );
     assert_eq!(
         res.price_source,
-<<<<<<< HEAD
-        OsmosisPriceSource::Twap {
+        OsmosisPriceSource::ArithmeticTwap {
             pool_id: 89,
             window_size: 86400,
             downtime_detector: None
@@ -350,7 +324,7 @@
         mock_info("owner"),
         ExecuteMsg::SetPriceSource {
             denom: "umars".to_string(),
-            price_source: OsmosisPriceSource::Twap {
+            price_source: OsmosisPriceSource::ArithmeticTwap {
                 pool_id: 89,
                 window_size: 86400,
                 downtime_detector: Some(DowntimeDetector {
@@ -361,35 +335,53 @@
         },
     )
     .unwrap();
-=======
+    assert_eq!(res.messages.len(), 0);
+
+    let res: PriceSourceResponse = helpers::query(
+        deps.as_ref(),
+        QueryMsg::PriceSource {
+            denom: "umars".to_string(),
+        },
+    );
+    assert_eq!(
+        res.price_source,
         OsmosisPriceSource::ArithmeticTwap {
             pool_id: 89,
-            window_size: 86400
-        }
-    );
-}
-
-#[test]
-fn test_setting_price_source_geometric_twap() {
-    let mut deps = helpers::setup_test();
-
-    let mut set_price_source_twap = |denom: &str, pool_id: u64, window_size| {
-        execute(
-            deps.as_mut(),
-            mock_env(),
-            mock_info("owner"),
-            ExecuteMsg::SetPriceSource {
-                denom: denom.to_string(),
-                price_source: OsmosisPriceSource::GeometricTwap {
-                    pool_id,
-                    window_size,
+            window_size: 86400,
+            downtime_detector: Some(DowntimeDetector {
+                downtime: Downtime::Duration30m,
+                recovery: 360u64
+            })
+        }
+    );
+}
+
+#[test]
+fn test_setting_price_source_geometric_twap_with_invalid_params() {
+    let mut deps = helpers::setup_test();
+
+    let mut set_price_source_twap =
+        |denom: &str,
+         pool_id: u64,
+         window_size: u64,
+         downtime_detector: Option<DowntimeDetector>| {
+            execute(
+                deps.as_mut(),
+                mock_env(),
+                mock_info("owner"),
+                ExecuteMsg::SetPriceSource {
+                    denom: denom.to_string(),
+                    price_source: OsmosisPriceSource::GeometricTwap {
+                        pool_id,
+                        window_size,
+                        downtime_detector,
+                    },
                 },
-            },
-        )
-    };
+            )
+        };
 
     // attempting to use a pool that does not contain the denom of interest; should fail
-    let err = set_price_source_twap("umars", 1, 86400).unwrap_err();
+    let err = set_price_source_twap("umars", 1, 86400, None).unwrap_err();
     assert_eq!(
         err,
         ContractError::InvalidPriceSource {
@@ -398,7 +390,7 @@
     );
 
     // attempting to use a pool that does not contain the base denom, uosmo; should fail
-    let err = set_price_source_twap("uatom", 64, 86400).unwrap_err();
+    let err = set_price_source_twap("uatom", 64, 86400, None).unwrap_err();
     assert_eq!(
         err,
         ContractError::InvalidPriceSource {
@@ -407,7 +399,7 @@
     );
 
     // attempting to use a pool that contains more than two assets; should fail
-    let err = set_price_source_twap("uusdc", 3333, 86400).unwrap_err();
+    let err = set_price_source_twap("uusdc", 3333, 86400, None).unwrap_err();
     assert_eq!(
         err,
         ContractError::InvalidPriceSource {
@@ -416,7 +408,7 @@
     );
 
     // attempting to use not XYK pool
-    let err = set_price_source_twap("uion", 4444, 86400).unwrap_err();
+    let err = set_price_source_twap("uion", 4444, 86400, None).unwrap_err();
     assert_eq!(
         err,
         ContractError::InvalidPriceSource {
@@ -425,7 +417,7 @@
     );
 
     // attempting to set window_size bigger than 172800 sec (48h)
-    let err = set_price_source_twap("umars", 89, 172801).unwrap_err();
+    let err = set_price_source_twap("umars", 89, 172801, None).unwrap_err();
     assert_eq!(
         err,
         ContractError::InvalidPriceSource {
@@ -433,9 +425,79 @@
         }
     );
 
+    // attempting to set downtime recovery to 0
+    let err = set_price_source_twap(
+        "umars",
+        89,
+        86400,
+        Some(DowntimeDetector {
+            downtime: Downtime::Duration30s,
+            recovery: 0,
+        }),
+    )
+    .unwrap_err();
+    assert_eq!(
+        err,
+        ContractError::InvalidPriceSource {
+            reason: "downtime recovery can't be 0".to_string()
+        }
+    );
+}
+
+#[test]
+fn test_setting_price_source_geometric_twap_successfully() {
+    let mut deps = helpers::setup_test();
+
     // properly set twap price source
-    let res = set_price_source_twap("umars", 89, 86400).unwrap();
->>>>>>> 878391d0
+    let res = execute(
+        deps.as_mut(),
+        mock_env(),
+        mock_info("owner"),
+        ExecuteMsg::SetPriceSource {
+            denom: "umars".to_string(),
+            price_source: OsmosisPriceSource::GeometricTwap {
+                pool_id: 89,
+                window_size: 86400,
+                downtime_detector: None,
+            },
+        },
+    )
+    .unwrap();
+    assert_eq!(res.messages.len(), 0);
+
+    let res: PriceSourceResponse = helpers::query(
+        deps.as_ref(),
+        QueryMsg::PriceSource {
+            denom: "umars".to_string(),
+        },
+    );
+    assert_eq!(
+        res.price_source,
+        OsmosisPriceSource::GeometricTwap {
+            pool_id: 89,
+            window_size: 86400,
+            downtime_detector: None
+        }
+    );
+
+    // properly set twap price source with downtime detector
+    let res = execute(
+        deps.as_mut(),
+        mock_env(),
+        mock_info("owner"),
+        ExecuteMsg::SetPriceSource {
+            denom: "umars".to_string(),
+            price_source: OsmosisPriceSource::GeometricTwap {
+                pool_id: 89,
+                window_size: 86400,
+                downtime_detector: Some(DowntimeDetector {
+                    downtime: Downtime::Duration30m,
+                    recovery: 360u64,
+                }),
+            },
+        },
+    )
+    .unwrap();
     assert_eq!(res.messages.len(), 0);
 
     let res: PriceSourceResponse = helpers::query(
