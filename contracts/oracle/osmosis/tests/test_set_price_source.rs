--- conflicted
+++ resolved
@@ -9,10 +9,6 @@
 use mars_owner::OwnerError::NotOwner;
 use mars_red_bank_types::oracle::msg::QueryMsg;
 use mars_testing::mock_info;
-<<<<<<< HEAD
-=======
-use mars_utils::error::ValidationError;
->>>>>>> 99b0730f
 use pyth_sdk_cw::PriceIdentifier;
 
 mod helpers;
@@ -963,10 +959,7 @@
                 )
                 .unwrap(),
                 max_staleness: 30,
-<<<<<<< HEAD
-=======
                 denom_decimals: 8,
->>>>>>> 99b0730f
             },
         },
     )
@@ -988,10 +981,7 @@
             )
             .unwrap(),
             max_staleness: 30,
-<<<<<<< HEAD
-=======
             denom_decimals: 8
->>>>>>> 99b0730f
         },
     );
 }
