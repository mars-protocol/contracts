#![allow(dead_code)]

use std::marker::PhantomData;

use cosmwasm_std::{
    coin, from_binary,
    testing::{mock_env, MockApi, MockQuerier, MockStorage},
    Coin, Deps, DepsMut, OwnedDeps,
};
use mars_oracle_base::ContractError;
use mars_oracle_osmosis::{contract::entry, msg::ExecuteMsg, OsmosisPriceSourceUnchecked};
use mars_osmosis::helpers::{Pool, QueryPoolResponse};
use mars_red_bank_types::oracle::msg::{InstantiateMsg, QueryMsg};
use mars_testing::{mock_info, MarsMockQuerier};
use osmosis_std::types::osmosis::gamm::v1beta1::PoolAsset;
use pyth_sdk_cw::PriceIdentifier;

pub fn setup_test_with_pools() -> OwnedDeps<MockStorage, MockApi, MarsMockQuerier> {
    let mut deps = setup_test();

    // set a few osmosis pools
    let assets = vec![coin(42069, "uatom"), coin(69420, "uosmo")];
    deps.querier.set_query_pool_response(
        1,
        prepare_query_pool_response(1, &assets, &[5000u64, 5000u64], &coin(10000, "gamm/pool/1")),
    );

    let assets = vec![coin(12345, "uusdc"), coin(23456, "uatom")];
    deps.querier.set_query_pool_response(
        64,
        prepare_query_pool_response(64, &assets, &[5000u64, 5000u64], &coin(10000, "gamm/pool/64")),
    );

    let assets = vec![coin(12345, "uosmo"), coin(88888, "umars")];
    deps.querier.set_query_pool_response(
        89,
        prepare_query_pool_response(89, &assets, &[5000u64, 5000u64], &coin(10000, "gamm/pool/89")),
    );

    let assets = vec![coin(12345, "ustatom"), coin(88888, "uatom")];
    deps.querier.set_query_pool_response(
        803,
        prepare_query_pool_response(
            803,
            &assets,
            &[5000u64, 5000u64],
            &coin(10000, "gamm/pool/803"),
        ),
    );

    let assets = vec![coin(100000, "uusdc"), coin(100000, "uusdt"), coin(100000, "udai")];
    deps.querier.set_query_pool_response(
        3333,
        prepare_query_pool_response(
            3333,
            &assets,
            &[5000u64, 5000u64, 5000u64],
            &coin(10000, "gamm/pool/3333"),
        ),
    );

    // Set not XYK pool (different assets weights)
    let assets = vec![coin(100000, "uion"), coin(100000, "uosmo")];
    deps.querier.set_query_pool_response(
        4444,
        prepare_query_pool_response(
            4444,
            &assets,
            &[5000u64, 5005u64],
            &coin(10000, "gamm/pool/4444"),
        ),
    );

    deps
}

pub fn setup_test() -> OwnedDeps<MockStorage, MockApi, MarsMockQuerier> {
    let mut deps = OwnedDeps::<_, _, _> {
        storage: MockStorage::default(),
        api: MockApi::default(),
        querier: MarsMockQuerier::new(MockQuerier::new(&[])),
        custom_query_type: PhantomData,
    };

    // instantiate the oracle contract
    entry::instantiate(
        deps.as_mut(),
        mock_env(),
        mock_info("owner"),
        InstantiateMsg {
            owner: "owner".to_string(),
            base_denom: "uosmo".to_string(),
            custom_init: None,
        },
    )
    .unwrap();

    deps
}

pub fn prepare_query_pool_response(
    pool_id: u64,
    assets: &[Coin],
    weights: &[u64],
    shares: &Coin,
) -> QueryPoolResponse {
    let pool = Pool {
        address: "address".to_string(),
        id: pool_id.to_string(),
        pool_params: None,
        future_pool_governor: "future_pool_governor".to_string(),
        total_shares: Some(osmosis_std::types::cosmos::base::v1beta1::Coin {
            denom: shares.denom.clone(),
            amount: shares.amount.to_string(),
        }),
        pool_assets: prepare_pool_assets(assets, weights),
        total_weight: "".to_string(),
    };
    QueryPoolResponse {
        pool,
    }
}

fn prepare_pool_assets(coins: &[Coin], weights: &[u64]) -> Vec<PoolAsset> {
    assert_eq!(coins.len(), weights.len());

    coins
        .iter()
        .zip(weights)
        .map(|zipped| {
            let (coin, weight) = zipped;
            PoolAsset {
                token: Some(osmosis_std::types::cosmos::base::v1beta1::Coin {
                    denom: coin.denom.clone(),
                    amount: coin.amount.to_string(),
                }),
                weight: weight.to_string(),
            }
        })
        .collect()
}

pub fn set_pyth_price_source(deps: DepsMut, denom: &str, price_id: PriceIdentifier) {
    set_price_source(
        deps,
        denom,
        OsmosisPriceSourceUnchecked::Pyth {
            contract_addr: "pyth_contract".to_string(),
            price_feed_id: price_id,
            max_staleness: 30,
<<<<<<< HEAD
=======
            denom_decimals: 6,
>>>>>>> 99b0730f
        },
    )
}

pub fn set_price_source(deps: DepsMut, denom: &str, price_source: OsmosisPriceSourceUnchecked) {
    entry::execute(
        deps,
        mock_env(),
        mock_info("owner"),
        ExecuteMsg::SetPriceSource {
            denom: denom.to_string(),
            price_source,
        },
    )
    .unwrap();
}

pub fn query<T: serde::de::DeserializeOwned>(deps: Deps, msg: QueryMsg) -> T {
    from_binary(&entry::query(deps, mock_env(), msg).unwrap()).unwrap()
}

pub fn query_err(deps: Deps, msg: QueryMsg) -> ContractError {
    entry::query(deps, mock_env(), msg).unwrap_err()
}<|MERGE_RESOLUTION|>--- conflicted
+++ resolved
@@ -148,10 +148,7 @@
             contract_addr: "pyth_contract".to_string(),
             price_feed_id: price_id,
             max_staleness: 30,
-<<<<<<< HEAD
-=======
             denom_decimals: 6,
->>>>>>> 99b0730f
         },
     )
 }
