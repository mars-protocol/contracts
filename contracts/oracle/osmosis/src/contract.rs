use cosmwasm_std::Empty;
use mars_oracle_base::OracleBase;

<<<<<<< HEAD
use crate::{OsmosisPriceSourceChecked, OsmosisPriceSourceUnchecked};
=======
use crate::price_source::{OsmosisPriceSourceChecked, OsmosisPriceSourceUnchecked};
>>>>>>> 5bb0fe14

/// The Osmosis oracle contract inherits logics from the base oracle contract, with the Osmosis query
/// and price source plugins
pub type OsmosisOracle<'a> =
<<<<<<< HEAD
    OracleBase<'a, OsmosisPriceSourceChecked, OsmosisPriceSourceUnchecked, Empty, Empty, Empty>;
=======
    OracleBase<'a, OsmosisPriceSourceChecked, OsmosisPriceSourceUnchecked, Empty>;
>>>>>>> 5bb0fe14

pub const CONTRACT_NAME: &str = "crates.io:mars-oracle-osmosis";
pub const CONTRACT_VERSION: &str = env!("CARGO_PKG_VERSION");

#[cfg(not(feature = "library"))]
pub mod entry {
    use cosmwasm_std::{entry_point, Binary, Deps, DepsMut, Env, MessageInfo, Response};
    use mars_oracle_base::ContractResult;
    use mars_red_bank_types::oracle::msg::{ExecuteMsg, InstantiateMsg, QueryMsg};

    use super::*;
    use crate::migrations;

    #[entry_point]
    pub fn instantiate(
        deps: DepsMut,
        _env: Env,
        _info: MessageInfo,
        msg: InstantiateMsg<Empty>,
    ) -> ContractResult<Response> {
        cw2::set_contract_version(deps.storage, CONTRACT_NAME, CONTRACT_VERSION)?;
        OsmosisOracle::default().instantiate(deps, msg)
    }

    #[entry_point]
    pub fn execute(
        deps: DepsMut,
        _env: Env,
        info: MessageInfo,
        msg: ExecuteMsg<OsmosisPriceSourceUnchecked>,
    ) -> ContractResult<Response> {
        OsmosisOracle::default().execute(deps, info, msg)
    }

    #[entry_point]
    pub fn query(deps: Deps, env: Env, msg: QueryMsg) -> ContractResult<Binary> {
        OsmosisOracle::default().query(deps, env, msg)
    }

    #[entry_point]
    pub fn migrate(deps: DepsMut, _env: Env, _msg: Empty) -> ContractResult<Response> {
        migrations::v1_0_1::migrate(deps)
    }
}<|MERGE_RESOLUTION|>--- conflicted
+++ resolved
@@ -1,20 +1,12 @@
 use cosmwasm_std::Empty;
 use mars_oracle_base::OracleBase;
 
-<<<<<<< HEAD
 use crate::{OsmosisPriceSourceChecked, OsmosisPriceSourceUnchecked};
-=======
-use crate::price_source::{OsmosisPriceSourceChecked, OsmosisPriceSourceUnchecked};
->>>>>>> 5bb0fe14
 
 /// The Osmosis oracle contract inherits logics from the base oracle contract, with the Osmosis query
 /// and price source plugins
 pub type OsmosisOracle<'a> =
-<<<<<<< HEAD
     OracleBase<'a, OsmosisPriceSourceChecked, OsmosisPriceSourceUnchecked, Empty, Empty, Empty>;
-=======
-    OracleBase<'a, OsmosisPriceSourceChecked, OsmosisPriceSourceUnchecked, Empty>;
->>>>>>> 5bb0fe14
 
 pub const CONTRACT_NAME: &str = "crates.io:mars-oracle-osmosis";
 pub const CONTRACT_VERSION: &str = env!("CARGO_PKG_VERSION");
