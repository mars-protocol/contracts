--- conflicted
+++ resolved
@@ -5,17 +5,11 @@
 };
 use cw_storage_plus::Map;
 use mars_oracle_base::{ContractError, ContractResult, PriceSource};
-<<<<<<< HEAD
 use mars_osmosis::helpers::{
     query_arithmetic_twap_price, query_geometric_twap_price, query_pool, query_spot_price, Pool,
 };
-use mars_outpost::oracle;
-use mars_outpost::oracle::PriceResponse;
-=======
-use mars_osmosis::helpers::{query_pool, query_spot_price, query_twap_price, Pool};
 use schemars::JsonSchema;
 use serde::{Deserialize, Serialize};
->>>>>>> 67c8d40e
 
 use crate::helpers;
 
@@ -69,23 +63,15 @@
             } => format!("fixed:{price}"),
             OsmosisPriceSource::Spot {
                 pool_id,
-<<<<<<< HEAD
-            } => format!("spot:{}", pool_id),
+            } => format!("spot:{pool_id}"),
             OsmosisPriceSource::ArithmeticTwap {
                 pool_id,
                 window_size,
-            } => format!("arithmetic_twap:{}:{}", pool_id, window_size),
+            } => format!("arithmetic_twap:{pool_id}:{window_size}"),
             OsmosisPriceSource::GeometricTwap {
                 pool_id,
                 window_size,
-            } => format!("geometric_twap:{}:{}", pool_id, window_size),
-=======
-            } => format!("spot:{pool_id}"),
-            OsmosisPriceSource::Twap {
-                pool_id,
-                window_size,
-            } => format!("twap:{pool_id}:{window_size}"),
->>>>>>> 67c8d40e
+            } => format!("geometric_twap:{pool_id}:{window_size}"),
             OsmosisPriceSource::XykLiquidityToken {
                 pool_id,
             } => format!("xyk_liquidity_token:{pool_id}"),
@@ -121,8 +107,7 @@
                 if *window_size > TWO_DAYS_IN_SECONDS {
                     Err(ContractError::InvalidPriceSource {
                         reason: format!(
-                            "expecting window size to be within {} sec",
-                            TWO_DAYS_IN_SECONDS
+                            "expecting window size to be within {TWO_DAYS_IN_SECONDS} sec"
                         ),
                     })
                 } else {
