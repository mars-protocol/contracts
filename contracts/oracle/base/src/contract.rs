use std::marker::PhantomData;

use cosmwasm_std::{
    to_binary, Addr, Binary, CustomQuery, Deps, DepsMut, Env, MessageInfo, Order, Response,
    StdResult,
};
use cw_storage_plus::{Bound, Item, Map};
use mars_owner::{Owner, OwnerInit::SetInitialOwner, OwnerUpdate};
use mars_red_bank_types::oracle::msg::{
    Config, ConfigResponse, ExecuteMsg, InstantiateMsg, PriceResponse, PriceSourceResponse,
    QueryMsg,
};

<<<<<<< HEAD
use crate::{
    error::ContractResult, utils::validate_native_denom, ContractError, PriceSourceChecked,
    PriceSourceUnchecked,
};
=======
use crate::{error::ContractResult, PriceSourceChecked, PriceSourceUnchecked};
>>>>>>> 99b0730f

const DEFAULT_LIMIT: u32 = 10;
const MAX_LIMIT: u32 = 30;

<<<<<<< HEAD
pub struct OracleBase<'a, P, PU, C, I, E>
=======
pub struct OracleBase<'a, P, PU, C>
>>>>>>> 99b0730f
where
    P: PriceSourceChecked<C>,
    PU: PriceSourceUnchecked<P, C>,
    C: CustomQuery,
{
    /// Contract's owner
    pub owner: Owner<'a>,
    /// The contract's config
    pub config: Item<'a, Config>,
    /// The price source of each coin denom
    pub price_sources: Map<'a, &'a str, P>,
    /// Phantom data holds the unchecked price source type
    pub unchecked_price_source: PhantomData<PU>,
    /// Phantom data holds the custom query type
    pub custom_query: PhantomData<C>,
    /// Phantom data holds the unchecked price source type
    pub unchecked_price_source: PhantomData<PU>,
    /// Phantom data holds the instantiate msg custom type
    pub instantiate_msg: PhantomData<I>,
    /// Phantom data holds the execute msg custom type
    pub execute_msg: PhantomData<E>,
}

<<<<<<< HEAD
impl<'a, P, PU, C, I, E> Default for OracleBase<'a, P, PU, C, I, E>
=======
impl<'a, P, PU, C> Default for OracleBase<'a, P, PU, C>
>>>>>>> 99b0730f
where
    P: PriceSourceChecked<C>,
    PU: PriceSourceUnchecked<P, C>,
    C: CustomQuery,
{
    fn default() -> Self {
        Self {
            owner: Owner::new("owner"),
            config: Item::new("config"),
            price_sources: Map::new("price_sources"),
            unchecked_price_source: PhantomData,
            custom_query: PhantomData,
            unchecked_price_source: PhantomData,
            instantiate_msg: PhantomData,
            execute_msg: PhantomData,
        }
    }
}

<<<<<<< HEAD
impl<'a, P, PU, C, I, E> OracleBase<'a, P, PU, C, I, E>
=======
impl<'a, P, PU, C> OracleBase<'a, P, PU, C>
>>>>>>> 99b0730f
where
    P: PriceSourceChecked<C>,
    PU: PriceSourceUnchecked<P, C>,
    C: CustomQuery,
{
    pub fn instantiate(
        &self,
        deps: DepsMut<C>,
        msg: InstantiateMsg<I>,
    ) -> ContractResult<Response> {
        validate_native_denom(&msg.base_denom)?;

        self.owner.initialize(
            deps.storage,
            deps.api,
            SetInitialOwner {
                owner: msg.owner,
            },
        )?;

        self.config.save(
            deps.storage,
            &Config {
                base_denom: msg.base_denom,
            },
        )?;

        Ok(Response::default())
    }

    pub fn execute(
        &self,
        deps: DepsMut<C>,
        info: MessageInfo,
<<<<<<< HEAD
        msg: ExecuteMsg<PU, E>,
=======
        msg: ExecuteMsg<PU>,
>>>>>>> 99b0730f
    ) -> ContractResult<Response> {
        match msg {
            ExecuteMsg::UpdateOwner(update) => self.update_owner(deps, info, update),
            ExecuteMsg::SetPriceSource {
                denom,
                price_source,
            } => self.set_price_source(deps, info.sender, denom, price_source),
            ExecuteMsg::RemovePriceSource {
                denom,
            } => self.remove_price_source(deps, info.sender, denom),
            ExecuteMsg::UpdateConfig {
                base_denom,
            } => self.update_config(deps, info.sender, base_denom),
<<<<<<< HEAD
            // Custom messages should be handled by the implementing contract
            ExecuteMsg::Custom(_) => Err(ContractError::MissingCustomExecuteParams {}),
=======
>>>>>>> 99b0730f
        }
    }

    pub fn query(&self, deps: Deps<C>, env: Env, msg: QueryMsg) -> ContractResult<Binary> {
        let res = match msg {
            QueryMsg::Config {} => to_binary(&self.query_config(deps)?),
            QueryMsg::PriceSource {
                denom,
            } => to_binary(&self.query_price_source(deps, denom)?),
            QueryMsg::PriceSources {
                start_after,
                limit,
            } => to_binary(&self.query_price_sources(deps, start_after, limit)?),
            QueryMsg::Price {
                denom,
            } => to_binary(&self.query_price(deps, env, denom)?),
            QueryMsg::Prices {
                start_after,
                limit,
            } => to_binary(&self.query_prices(deps, env, start_after, limit)?),
        };
        res.map_err(Into::into)
    }

    fn update_owner(
        &self,
        deps: DepsMut<C>,
        info: MessageInfo,
        update: OwnerUpdate,
    ) -> ContractResult<Response> {
        Ok(self.owner.update(deps, info, update)?)
    }

    fn set_price_source(
        &self,
        deps: DepsMut<C>,
        sender_addr: Addr,
        denom: String,
        price_source: PU,
    ) -> ContractResult<Response> {
        self.owner.assert_owner(deps.storage, &sender_addr)?;

        validate_native_denom(&denom)?;

        let cfg = self.config.load(deps.storage)?;
<<<<<<< HEAD
        let price_source =
            price_source.validate(&deps.as_ref(), &denom, &cfg.base_denom, &self.price_sources)?;
=======
        let price_source = price_source.validate(deps.as_ref(), &denom, &cfg.base_denom)?;
>>>>>>> 99b0730f
        self.price_sources.save(deps.storage, &denom, &price_source)?;

        Ok(Response::new()
            .add_attribute("action", "set_price_source")
            .add_attribute("denom", denom)
            .add_attribute("price_source", price_source.to_string()))
    }

    fn remove_price_source(
        &self,
        deps: DepsMut<C>,
        sender_addr: Addr,
        denom: String,
    ) -> ContractResult<Response> {
        self.owner.assert_owner(deps.storage, &sender_addr)?;

        self.price_sources.remove(deps.storage, &denom);

        Ok(Response::new()
            .add_attribute("action", "remove_price_source")
            .add_attribute("denom", denom))
    }

    fn update_config(
        &self,
        deps: DepsMut<C>,
        sender_addr: Addr,
        base_denom: Option<String>,
    ) -> ContractResult<Response> {
        self.owner.assert_owner(deps.storage, &sender_addr)?;

        if let Some(bd) = &base_denom {
            validate_native_denom(bd)?;
        };

        let mut config = self.config.load(deps.storage)?;
        let prev_base_denom = config.base_denom.clone();
        config.base_denom = base_denom.unwrap_or(config.base_denom);
        self.config.save(deps.storage, &config)?;

        let response = Response::new()
            .add_attribute("action", "update_config")
            .add_attribute("prev_base_denom", prev_base_denom)
            .add_attribute("base_denom", config.base_denom);

        Ok(response)
    }

    fn query_config(&self, deps: Deps<C>) -> StdResult<ConfigResponse> {
        let owner_state = self.owner.query(deps.storage)?;
        let cfg = self.config.load(deps.storage)?;
        Ok(ConfigResponse {
            owner: owner_state.owner,
            proposed_new_owner: owner_state.proposed,
            base_denom: cfg.base_denom,
        })
    }

    fn query_price_source(
        &self,
        deps: Deps<C>,
        denom: String,
    ) -> StdResult<PriceSourceResponse<P>> {
        Ok(PriceSourceResponse {
            price_source: self.price_sources.load(deps.storage, &denom)?,
            denom,
        })
    }

    fn query_price_sources(
        &self,
        deps: Deps<C>,
        start_after: Option<String>,
        limit: Option<u32>,
    ) -> StdResult<Vec<PriceSourceResponse<P>>> {
        let start = start_after.map(|denom| Bound::ExclusiveRaw(denom.into_bytes()));
        let limit = limit.unwrap_or(DEFAULT_LIMIT).min(MAX_LIMIT) as usize;

        self.price_sources
            .range(deps.storage, start, None, Order::Ascending)
            .take(limit)
            .map(|item| {
                let (k, v) = item?;
                Ok(PriceSourceResponse {
                    denom: k,
                    price_source: v,
                })
            })
            .collect()
    }

    fn query_price(&self, deps: Deps<C>, env: Env, denom: String) -> ContractResult<PriceResponse> {
        let cfg = self.config.load(deps.storage)?;
        let price_source = self.price_sources.load(deps.storage, &denom)?;
        Ok(PriceResponse {
            price: price_source.query_price(&deps, &env, &denom, &cfg, &self.price_sources)?,
            denom,
        })
    }

    fn query_prices(
        &self,
        deps: Deps<C>,
        env: Env,
        start_after: Option<String>,
        limit: Option<u32>,
    ) -> ContractResult<Vec<PriceResponse>> {
        let cfg = self.config.load(deps.storage)?;

        let start = start_after.map(|denom| Bound::ExclusiveRaw(denom.into_bytes()));
        let limit = limit.unwrap_or(DEFAULT_LIMIT).min(MAX_LIMIT) as usize;

        self.price_sources
            .range(deps.storage, start, None, Order::Ascending)
            .take(limit)
            .map(|item| {
                let (k, v) = item?;
                Ok(PriceResponse {
                    price: v.query_price(&deps, &env, &k, &cfg, &self.price_sources)?,
                    denom: k,
                })
            })
            .collect()
    }
}<|MERGE_RESOLUTION|>--- conflicted
+++ resolved
@@ -2,7 +2,7 @@
 
 use cosmwasm_std::{
     to_binary, Addr, Binary, CustomQuery, Deps, DepsMut, Env, MessageInfo, Order, Response,
-    StdResult,
+    StdError, StdResult,
 };
 use cw_storage_plus::{Bound, Item, Map};
 use mars_owner::{Owner, OwnerInit::SetInitialOwner, OwnerUpdate};
@@ -11,23 +11,15 @@
     QueryMsg,
 };
 
-<<<<<<< HEAD
 use crate::{
     error::ContractResult, utils::validate_native_denom, ContractError, PriceSourceChecked,
     PriceSourceUnchecked,
 };
-=======
-use crate::{error::ContractResult, PriceSourceChecked, PriceSourceUnchecked};
->>>>>>> 99b0730f
 
 const DEFAULT_LIMIT: u32 = 10;
 const MAX_LIMIT: u32 = 30;
 
-<<<<<<< HEAD
 pub struct OracleBase<'a, P, PU, C, I, E>
-=======
-pub struct OracleBase<'a, P, PU, C>
->>>>>>> 99b0730f
 where
     P: PriceSourceChecked<C>,
     PU: PriceSourceUnchecked<P, C>,
@@ -43,19 +35,13 @@
     pub unchecked_price_source: PhantomData<PU>,
     /// Phantom data holds the custom query type
     pub custom_query: PhantomData<C>,
-    /// Phantom data holds the unchecked price source type
-    pub unchecked_price_source: PhantomData<PU>,
     /// Phantom data holds the instantiate msg custom type
     pub instantiate_msg: PhantomData<I>,
     /// Phantom data holds the execute msg custom type
     pub execute_msg: PhantomData<E>,
 }
 
-<<<<<<< HEAD
 impl<'a, P, PU, C, I, E> Default for OracleBase<'a, P, PU, C, I, E>
-=======
-impl<'a, P, PU, C> Default for OracleBase<'a, P, PU, C>
->>>>>>> 99b0730f
 where
     P: PriceSourceChecked<C>,
     PU: PriceSourceUnchecked<P, C>,
@@ -68,18 +54,13 @@
             price_sources: Map::new("price_sources"),
             unchecked_price_source: PhantomData,
             custom_query: PhantomData,
-            unchecked_price_source: PhantomData,
             instantiate_msg: PhantomData,
             execute_msg: PhantomData,
         }
     }
 }
 
-<<<<<<< HEAD
 impl<'a, P, PU, C, I, E> OracleBase<'a, P, PU, C, I, E>
-=======
-impl<'a, P, PU, C> OracleBase<'a, P, PU, C>
->>>>>>> 99b0730f
 where
     P: PriceSourceChecked<C>,
     PU: PriceSourceUnchecked<P, C>,
@@ -114,11 +95,7 @@
         &self,
         deps: DepsMut<C>,
         info: MessageInfo,
-<<<<<<< HEAD
         msg: ExecuteMsg<PU, E>,
-=======
-        msg: ExecuteMsg<PU>,
->>>>>>> 99b0730f
     ) -> ContractResult<Response> {
         match msg {
             ExecuteMsg::UpdateOwner(update) => self.update_owner(deps, info, update),
@@ -132,11 +109,8 @@
             ExecuteMsg::UpdateConfig {
                 base_denom,
             } => self.update_config(deps, info.sender, base_denom),
-<<<<<<< HEAD
             // Custom messages should be handled by the implementing contract
             ExecuteMsg::Custom(_) => Err(ContractError::MissingCustomExecuteParams {}),
-=======
->>>>>>> 99b0730f
         }
     }
 
@@ -182,12 +156,8 @@
         validate_native_denom(&denom)?;
 
         let cfg = self.config.load(deps.storage)?;
-<<<<<<< HEAD
         let price_source =
             price_source.validate(&deps.as_ref(), &denom, &cfg.base_denom, &self.price_sources)?;
-=======
-        let price_source = price_source.validate(deps.as_ref(), &denom, &cfg.base_denom)?;
->>>>>>> 99b0730f
         self.price_sources.save(deps.storage, &denom, &price_source)?;
 
         Ok(Response::new()
@@ -281,7 +251,9 @@
 
     fn query_price(&self, deps: Deps<C>, env: Env, denom: String) -> ContractResult<PriceResponse> {
         let cfg = self.config.load(deps.storage)?;
-        let price_source = self.price_sources.load(deps.storage, &denom)?;
+        let price_source = self.price_sources.load(deps.storage, &denom).map_err(|_| {
+            StdError::generic_err(format!("No price source found for denom: {}", denom))
+        })?;
         Ok(PriceResponse {
             price: price_source.query_price(&deps, &env, &denom, &cfg, &self.price_sources)?,
             denom,
