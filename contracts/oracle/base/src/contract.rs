--- conflicted
+++ resolved
@@ -5,20 +5,14 @@
     StdResult,
 };
 use cw_storage_plus::{Bound, Item, Map};
-<<<<<<< HEAD
-use mars_owner::OwnerInit::SetInitialOwner;
-use mars_owner::{Owner, OwnerUpdate};
-
-use mars_outpost::oracle::{
-    Config, ConfigResponse, ExecuteMsg, InstantiateMsg, PriceResponse, PriceSourceResponse,
-    QueryMsg,
-=======
 use mars_outpost::{
-    error::MarsError,
     helpers::validate_native_denom,
-    oracle::{Config, ExecuteMsg, InstantiateMsg, PriceResponse, PriceSourceResponse, QueryMsg},
->>>>>>> c06c18f5
+    oracle::{
+        Config, ConfigResponse, ExecuteMsg, InstantiateMsg, PriceResponse, PriceSourceResponse,
+        QueryMsg,
+    },
 };
+use mars_owner::{Owner, OwnerInit::SetInitialOwner, OwnerUpdate};
 
 use crate::{error::ContractResult, PriceSource};
 
@@ -61,7 +55,8 @@
     C: CustomQuery,
 {
     pub fn instantiate(&self, deps: DepsMut<C>, msg: InstantiateMsg) -> ContractResult<Response> {
-<<<<<<< HEAD
+        validate_native_denom(&msg.base_denom)?;
+
         self.owner.initialize(
             deps.storage,
             deps.api,
@@ -69,9 +64,6 @@
                 owner: msg.owner,
             },
         )?;
-=======
-        validate_native_denom(&msg.base_denom)?;
->>>>>>> c06c18f5
 
         self.config.save(
             deps.storage,
@@ -140,17 +132,11 @@
     ) -> ContractResult<Response> {
         self.owner.assert_owner(deps.storage, &sender_addr)?;
 
-<<<<<<< HEAD
+        validate_native_denom(&denom)?;
+
         let cfg = self.config.load(deps.storage)?;
         price_source.validate(&deps.querier, &denom, &cfg.base_denom)?;
-        self.price_sources.save(deps.storage, denom.clone(), &price_source)?;
-=======
-        validate_native_denom(&denom)?;
-
-        price_source.validate(&deps.querier, &denom, &cfg.base_denom)?;
-
         self.price_sources.save(deps.storage, &denom, &price_source)?;
->>>>>>> c06c18f5
 
         Ok(Response::new()
             .add_attribute("action", "outposts/oracle/set_price_source")
