<<<<<<< HEAD
#![allow(dead_code)]

use cosmwasm_std::testing::{
    mock_dependencies_with_balance, mock_env, mock_info, MockApi, MockQuerier, MockStorage,
=======
use cosmwasm_std::{
    from_binary,
    testing::{
        mock_dependencies_with_balance, mock_env, mock_info, MockApi, MockQuerier, MockStorage,
    },
    Deps, OwnedDeps,
>>>>>>> c06c18f5
};
use mars_address_provider::contract::{instantiate, query};
use mars_outpost::address_provider::{InstantiateMsg, QueryMsg};

pub fn th_setup() -> OwnedDeps<MockStorage, MockApi, MockQuerier> {
    let mut deps = mock_dependencies_with_balance(&[]);

    instantiate(
        deps.as_mut(),
        mock_env(),
        mock_info("deployer", &[]),
        InstantiateMsg {
            owner: "osmo_owner".to_string(),
            prefix: "osmo".to_string(),
        },
    )
    .unwrap();

    deps
}

pub fn th_query<T: serde::de::DeserializeOwned>(deps: Deps, msg: QueryMsg) -> T {
    from_binary(&query(deps, mock_env(), msg).unwrap()).unwrap()
}<|MERGE_RESOLUTION|>--- conflicted
+++ resolved
@@ -1,16 +1,11 @@
-<<<<<<< HEAD
 #![allow(dead_code)]
 
-use cosmwasm_std::testing::{
-    mock_dependencies_with_balance, mock_env, mock_info, MockApi, MockQuerier, MockStorage,
-=======
 use cosmwasm_std::{
     from_binary,
     testing::{
         mock_dependencies_with_balance, mock_env, mock_info, MockApi, MockQuerier, MockStorage,
     },
     Deps, OwnedDeps,
->>>>>>> c06c18f5
 };
 use mars_address_provider::contract::{instantiate, query};
 use mars_outpost::address_provider::{InstantiateMsg, QueryMsg};
