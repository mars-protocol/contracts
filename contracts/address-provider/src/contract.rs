--- conflicted
+++ resolved
@@ -10,22 +10,14 @@
     AddressResponseItem, Config, ConfigResponse, ExecuteMsg, InstantiateMsg, MarsAddressType,
     QueryMsg,
 };
-use mars_owner::OwnerInit::SetInitialOwner;
-use mars_owner::OwnerUpdate;
+use mars_owner::{OwnerInit::SetInitialOwner, OwnerUpdate};
 
-<<<<<<< HEAD
-use crate::error::ContractError;
-use crate::helpers::{assert_valid_addr, assert_valid_prefix};
-use crate::key::MarsAddressTypeKey;
-use crate::state::{ADDRESSES, CONFIG, OWNER};
-=======
 use crate::{
     error::ContractError,
-    helpers::{assert_owner, assert_valid_addr},
+    helpers::{assert_valid_addr, assert_valid_prefix},
     key::MarsAddressTypeKey,
-    state::{ADDRESSES, CONFIG},
+    state::{ADDRESSES, CONFIG, OWNER},
 };
->>>>>>> c06c18f5
 
 pub const CONTRACT_NAME: &str = "crates.io:mars-address-provider";
 pub const CONTRACT_VERSION: &str = env!("CARGO_PKG_VERSION");
