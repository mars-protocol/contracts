use cosmwasm_std::testing::mock_info;
use cosmwasm_std::{attr, coin, coins, Addr, BankMsg, CosmosMsg, Decimal, SubMsg, Uint128};

use cw_utils::PaymentError;
use mars_outpost::math;
use mars_outpost::red_bank::{ExecuteMsg, Market, User};
use mars_testing::{mock_env, mock_env_at_block_time, MockEnvParams};

use crate::contract::execute;
use crate::error::ContractError;
use crate::events::build_debt_position_changed_event;
use crate::helpers::{get_bit, set_bit};
use crate::interest_rates::{
    calculate_applied_linear_interest_rate, compute_scaled_amount, compute_underlying_amount,
    ScalingOperation, SCALING_FACTOR,
};
use crate::state::{DEBTS, MARKETS, UNCOLLATERALIZED_LOAN_LIMITS, USERS};

use super::helpers::{
    th_build_interests_updated_event, th_get_expected_indices_and_rates, th_init_market, th_setup,
    TestUtilizationDeltaInfo,
};

#[test]
fn test_borrow_and_repay() {
    // consider three assets: uatom, uosmo, uusd
    // the user deposits uatom collateral, and borrow uosmo, uusd loans
    //
    // NOTE: available liquidity stays fixed as the test environment does not get changes in
    // contract balances on subsequent calls. They would change from call to call in practice
    let available_liquidity_uosmo = Uint128::new(1_000_000_000);
    let available_liquidity_uusd = Uint128::new(2_000_000_000);

    let mut deps = th_setup(&[
        coin(available_liquidity_uosmo.u128(), "uosmo"),
        coin(available_liquidity_uusd.u128(), "uusd"),
    ]);

    deps.querier.set_oracle_price("uatom", Decimal::one());
    deps.querier.set_oracle_price("uosmo", Decimal::one());
    deps.querier.set_oracle_price("uusd", Decimal::one());

    let mock_market_1 = Market {
        ma_token_address: Addr::unchecked("ma-uosmo"),
        borrow_index: Decimal::from_ratio(12u128, 10u128),
        liquidity_index: Decimal::from_ratio(8u128, 10u128),
        borrow_rate: Decimal::from_ratio(20u128, 100u128),
        liquidity_rate: Decimal::from_ratio(10u128, 100u128),
        reserve_factor: Decimal::from_ratio(1u128, 100u128),
        debt_total_scaled: Uint128::zero(),
        indexes_last_updated: 10000000,
        ..Default::default()
    };
    let mock_market_2 = Market {
        ma_token_address: Addr::unchecked("ma-uusd"),
        borrow_index: Decimal::one(),
        liquidity_index: Decimal::one(),
        ..Default::default()
    };
    let mock_market_3 = Market {
        ma_token_address: Addr::unchecked("ma-uatom"),
        borrow_index: Decimal::one(),
        liquidity_index: Decimal::from_ratio(11u128, 10u128),
        max_loan_to_value: Decimal::from_ratio(7u128, 10u128),
        borrow_rate: Decimal::from_ratio(30u128, 100u128),
        reserve_factor: Decimal::from_ratio(3u128, 100u128),
        liquidity_rate: Decimal::from_ratio(20u128, 100u128),
        debt_total_scaled: Uint128::zero(),
        indexes_last_updated: 10000000,
        ..Default::default()
    };

    // should get index 0
    let market_1_initial = th_init_market(deps.as_mut(), "uosmo", &mock_market_1);
    // should get index 1
    let market_2_initial = th_init_market(deps.as_mut(), "uusd", &mock_market_2);
    // should get index 2
    let market_collateral = th_init_market(deps.as_mut(), "uatom", &mock_market_3);

    let borrower_addr = Addr::unchecked("borrower");

    // Set user as having the market_collateral deposited
    let mut user = User::default();

    set_bit(&mut user.collateral_assets, market_collateral.index).unwrap();
    USERS.save(deps.as_mut().storage, &borrower_addr, &user).unwrap();

    // Set the querier to return a certain collateral balance
    let deposit_coin_address = Addr::unchecked("ma-uatom");
    deps.querier.set_cw20_balances(
        deposit_coin_address,
        &[(borrower_addr.clone(), Uint128::new(10000) * SCALING_FACTOR)],
    );

    // *
    // Borrow uosmo
    // *
    let block_time = mock_market_1.indexes_last_updated + 10000u64;
    let borrow_amount = Uint128::from(2400u128);

    let msg = ExecuteMsg::Borrow {
        denom: "uosmo".to_string(),
        amount: borrow_amount,
        recipient: None,
    };

    let env = mock_env_at_block_time(block_time);
    let info = mock_info("borrower", &[]);

    let res = execute(deps.as_mut(), env, info, msg).unwrap();

    let expected_params_uosmo = th_get_expected_indices_and_rates(
        &market_1_initial,
        block_time,
        available_liquidity_uosmo,
        TestUtilizationDeltaInfo {
            less_liquidity: borrow_amount,
            more_debt: borrow_amount,
            ..Default::default()
        },
    );

    // check correct messages and logging
    assert_eq!(
        res.messages,
        vec![SubMsg::new(CosmosMsg::Bank(BankMsg::Send {
            to_address: borrower_addr.to_string(),
            amount: coins(borrow_amount.u128(), "uosmo")
        }))]
    );
    assert_eq!(
        res.attributes,
        vec![
            attr("action", "borrow"),
            attr("denom", "uosmo"),
            attr("user", "borrower"),
            attr("recipient", "borrower"),
            attr("amount", borrow_amount.to_string()),
        ]
    );
    assert_eq!(
        res.events,
        vec![
            build_debt_position_changed_event("uosmo", true, "borrower".to_string()),
            th_build_interests_updated_event("uosmo", &expected_params_uosmo)
        ]
    );

    let user = USERS.load(&deps.storage, &borrower_addr).unwrap();
    assert!(get_bit(user.borrowed_assets, 0).unwrap());
    assert!(!get_bit(user.borrowed_assets, 1).unwrap());

    let debt = DEBTS.load(&deps.storage, ("uosmo", &borrower_addr)).unwrap();
    let expected_debt_scaled_1_after_borrow = compute_scaled_amount(
        borrow_amount,
        expected_params_uosmo.borrow_index,
        ScalingOperation::Ceil,
    )
    .unwrap();

    let market_1_after_borrow = MARKETS.load(&deps.storage, "uosmo").unwrap();

    assert_eq!(expected_debt_scaled_1_after_borrow, debt.amount_scaled);
    assert_eq!(expected_debt_scaled_1_after_borrow, market_1_after_borrow.debt_total_scaled);
    assert_eq!(expected_params_uosmo.borrow_rate, market_1_after_borrow.borrow_rate);
    assert_eq!(expected_params_uosmo.liquidity_rate, market_1_after_borrow.liquidity_rate);

    // *
    // Borrow uosmo (again)
    // *
    let borrow_amount = Uint128::from(1200u128);
    let block_time = market_1_after_borrow.indexes_last_updated + 20000u64;

    let msg = ExecuteMsg::Borrow {
        denom: "uosmo".to_string(),
        amount: borrow_amount,
        recipient: None,
    };

    let env = mock_env_at_block_time(block_time);
    let info = mock_info("borrower", &[]);

    execute(deps.as_mut(), env, info, msg).unwrap();

    let user = USERS.load(&deps.storage, &borrower_addr).unwrap();
    assert!(get_bit(user.borrowed_assets, 0).unwrap());
    assert!(!get_bit(user.borrowed_assets, 1).unwrap());

    let expected_params_uosmo = th_get_expected_indices_and_rates(
        &market_1_after_borrow,
        block_time,
        available_liquidity_uosmo,
        TestUtilizationDeltaInfo {
            less_liquidity: borrow_amount,
            more_debt: borrow_amount,
            ..Default::default()
        },
    );
    let debt = DEBTS.load(&deps.storage, ("uosmo", &borrower_addr)).unwrap();
    let market_1_after_borrow_again = MARKETS.load(&deps.storage, "uosmo").unwrap();

    let expected_debt_scaled_1_after_borrow_again = expected_debt_scaled_1_after_borrow
        + compute_scaled_amount(
            borrow_amount,
            expected_params_uosmo.borrow_index,
            ScalingOperation::Ceil,
        )
        .unwrap();
    assert_eq!(expected_debt_scaled_1_after_borrow_again, debt.amount_scaled);
    assert_eq!(
        expected_debt_scaled_1_after_borrow_again,
        market_1_after_borrow_again.debt_total_scaled
    );
    assert_eq!(expected_params_uosmo.borrow_rate, market_1_after_borrow_again.borrow_rate);
    assert_eq!(expected_params_uosmo.liquidity_rate, market_1_after_borrow_again.liquidity_rate);

    // *
    // Borrow uusd
    // *

    let borrow_amount = Uint128::from(4000u128);
    let block_time = market_1_after_borrow_again.indexes_last_updated + 3000u64;
    let env = mock_env_at_block_time(block_time);
    let info = mock_info("borrower", &[]);
    let msg = ExecuteMsg::Borrow {
        denom: String::from("uusd"),
        amount: borrow_amount,
        recipient: None,
    };
    let res = execute(deps.as_mut(), env, info, msg).unwrap();

    let user = USERS.load(&deps.storage, &borrower_addr).unwrap();
    assert!(get_bit(user.borrowed_assets, 0).unwrap());
    assert!(get_bit(user.borrowed_assets, 1).unwrap());

    let expected_params_uusd = th_get_expected_indices_and_rates(
        &market_2_initial,
        block_time,
        available_liquidity_uusd,
        TestUtilizationDeltaInfo {
            less_liquidity: borrow_amount,
            more_debt: borrow_amount,
            ..Default::default()
        },
    );

    // check correct messages and logging
    assert_eq!(
        res.messages,
        vec![SubMsg::new(CosmosMsg::Bank(BankMsg::Send {
            to_address: "borrower".to_string(),
            amount: coins(borrow_amount.u128(), "uusd")
        }))]
    );
    assert_eq!(
        res.attributes,
        vec![
            attr("action", "borrow"),
            attr("denom", "uusd"),
            attr("user", "borrower"),
            attr("recipient", "borrower"),
            attr("amount", borrow_amount.to_string()),
        ]
    );
    assert_eq!(
        res.events,
        vec![
            build_debt_position_changed_event("uusd", true, "borrower".to_string()),
            th_build_interests_updated_event("uusd", &expected_params_uusd)
        ]
    );

    let debt2 = DEBTS.load(&deps.storage, ("uusd", &borrower_addr)).unwrap();
    let market_2_after_borrow_2 = MARKETS.load(&deps.storage, "uusd").unwrap();

    let expected_debt_scaled_2_after_borrow_2 = compute_scaled_amount(
        borrow_amount,
        expected_params_uusd.borrow_index,
        ScalingOperation::Ceil,
    )
    .unwrap();
    assert_eq!(expected_debt_scaled_2_after_borrow_2, debt2.amount_scaled);
    assert_eq!(expected_debt_scaled_2_after_borrow_2, market_2_after_borrow_2.debt_total_scaled);
    assert_eq!(expected_params_uusd.borrow_rate, market_2_after_borrow_2.borrow_rate);
    assert_eq!(expected_params_uusd.liquidity_rate, market_2_after_borrow_2.liquidity_rate);

    // *
    // Borrow native coin again (should fail due to insufficient collateral)
    // *
    let env = mock_env(MockEnvParams::default());
    let info = mock_info("borrower", &[]);
    let msg = ExecuteMsg::Borrow {
        denom: String::from("uusd"),
        amount: Uint128::from(83968_u128),
        recipient: None,
    };
    let error_res = execute(deps.as_mut(), env, info, msg).unwrap_err();
    assert_eq!(error_res, ContractError::BorrowAmountExceedsGivenCollateral {});

    // *
    // Repay zero uusd debt (should fail)
    // *
    let env = mock_env_at_block_time(block_time);
    let info = mock_info("borrower", &[]);
    let msg = ExecuteMsg::Repay {
        on_behalf_of: None,
    };
    let error_res = execute(deps.as_mut(), env, info, msg).unwrap_err();
    assert_eq!(error_res, PaymentError::NoFunds {}.into());

    // *
    // Repay some uusd debt
    // *
    let repay_amount = Uint128::from(2000u128);
    let block_time = market_2_after_borrow_2.indexes_last_updated + 8000u64;
    let env = mock_env_at_block_time(block_time);
    let info = cosmwasm_std::testing::mock_info("borrower", &[coin(repay_amount.into(), "uusd")]);
    let msg = ExecuteMsg::Repay {
        on_behalf_of: None,
    };
    let res = execute(deps.as_mut(), env, info, msg).unwrap();

    let expected_params_uusd = th_get_expected_indices_and_rates(
        &market_2_after_borrow_2,
        block_time,
        available_liquidity_uusd,
        TestUtilizationDeltaInfo {
            less_debt: repay_amount,
            user_current_debt_scaled: expected_debt_scaled_2_after_borrow_2,
            ..Default::default()
        },
    );

    assert_eq!(res.messages, vec![]);
    assert_eq!(
        res.attributes,
        vec![
            attr("action", "repay"),
            attr("denom", "uusd"),
            attr("sender", "borrower"),
            attr("user", "borrower"),
            attr("amount", repay_amount.to_string()),
        ]
    );
    assert_eq!(res.events, vec![th_build_interests_updated_event("uusd", &expected_params_uusd)]);

    let user = USERS.load(&deps.storage, &borrower_addr).unwrap();
    assert!(get_bit(user.borrowed_assets, 0).unwrap());
    assert!(get_bit(user.borrowed_assets, 1).unwrap());

    let debt2 = DEBTS.load(&deps.storage, ("uusd", &borrower_addr)).unwrap();
    let market_2_after_repay_some_2 = MARKETS.load(&deps.storage, "uusd").unwrap();

    let expected_debt_scaled_2_after_repay_some_2 = expected_debt_scaled_2_after_borrow_2
        - compute_scaled_amount(
            repay_amount,
            expected_params_uusd.borrow_index,
            ScalingOperation::Ceil,
        )
        .unwrap();
    assert_eq!(expected_debt_scaled_2_after_repay_some_2, debt2.amount_scaled);
    assert_eq!(
        expected_debt_scaled_2_after_repay_some_2,
        market_2_after_repay_some_2.debt_total_scaled
    );
    assert_eq!(expected_params_uusd.borrow_rate, market_2_after_repay_some_2.borrow_rate);
    assert_eq!(expected_params_uusd.liquidity_rate, market_2_after_repay_some_2.liquidity_rate);

    // *
    // Repay all uusd debt
    // *
    let block_time = market_2_after_repay_some_2.indexes_last_updated + 10000u64;
    // need this to compute the repay amount
    let expected_params_uusd = th_get_expected_indices_and_rates(
        &market_2_after_repay_some_2,
        block_time,
        available_liquidity_uusd,
        TestUtilizationDeltaInfo {
            less_debt: Uint128::from(9999999999999_u128), // hack: Just do a big number to repay all debt,
            user_current_debt_scaled: expected_debt_scaled_2_after_repay_some_2,
            ..Default::default()
        },
    );

    let repay_amount: u128 = compute_underlying_amount(
        expected_debt_scaled_2_after_repay_some_2,
        expected_params_uusd.borrow_index,
        ScalingOperation::Ceil,
    )
    .unwrap()
    .into();

    let env = mock_env_at_block_time(block_time);
    let info = cosmwasm_std::testing::mock_info("borrower", &[coin(repay_amount, "uusd")]);
    let msg = ExecuteMsg::Repay {
        on_behalf_of: None,
    };
    let res = execute(deps.as_mut(), env, info, msg).unwrap();

    assert_eq!(res.messages, vec![]);
    assert_eq!(
        res.attributes,
        vec![
            attr("action", "repay"),
            attr("denom", "uusd"),
            attr("sender", "borrower"),
            attr("user", "borrower"),
            attr("amount", repay_amount.to_string()),
        ]
    );
    assert_eq!(
        res.events,
        vec![
            th_build_interests_updated_event("uusd", &expected_params_uusd),
            build_debt_position_changed_event("uusd", false, "borrower".to_string()),
        ]
    );

    let user = USERS.load(&deps.storage, &borrower_addr).unwrap();
    assert!(get_bit(user.borrowed_assets, 0).unwrap());
    assert!(!get_bit(user.borrowed_assets, 1).unwrap());

    let debt2 = DEBTS.load(&deps.storage, ("uusd", &borrower_addr)).unwrap();
    let market_2_after_repay_all_2 = MARKETS.load(&deps.storage, "uusd").unwrap();

    assert_eq!(Uint128::zero(), debt2.amount_scaled);
    assert_eq!(Uint128::zero(), market_2_after_repay_all_2.debt_total_scaled);

    // *
    // Repay more uusd debt (should fail)
    // *
    let env = mock_env(MockEnvParams::default());
    let info = cosmwasm_std::testing::mock_info("borrower", &[coin(2000, "uusd")]);
    let msg = ExecuteMsg::Repay {
        on_behalf_of: None,
    };
    let error_res = execute(deps.as_mut(), env, info, msg).unwrap_err();
    assert_eq!(error_res, ContractError::CannotRepayZeroDebt {});

    // *
    // Repay all uosmo debt (and then some)
    // *
    let block_time = market_2_after_repay_all_2.indexes_last_updated + 5000u64;
    let repay_amount = Uint128::from(4800u128);

    let expected_params_uosmo = th_get_expected_indices_and_rates(
        &market_1_after_borrow_again,
        block_time,
        available_liquidity_uosmo,
        TestUtilizationDeltaInfo {
            less_debt: repay_amount,
            user_current_debt_scaled: expected_debt_scaled_1_after_borrow_again,
            ..Default::default()
        },
    );

    let env = mock_env_at_block_time(block_time);
    let info = cosmwasm_std::testing::mock_info("borrower", &[coin(repay_amount.u128(), "uosmo")]);
    let msg = ExecuteMsg::Repay {
        on_behalf_of: None,
    };
    let res = execute(deps.as_mut(), env, info, msg).unwrap();

    let expected_refund_amount = repay_amount
        - compute_underlying_amount(
            expected_debt_scaled_1_after_borrow_again,
            expected_params_uosmo.borrow_index,
            ScalingOperation::Ceil,
        )
        .unwrap();

    assert_eq!(
        res.messages,
        vec![SubMsg::new(CosmosMsg::Bank(BankMsg::Send {
            to_address: borrower_addr.to_string(),
            amount: coins(expected_refund_amount.u128(), "uosmo")
        }))]
    );
    assert_eq!(
        res.attributes,
        vec![
            attr("action", "repay"),
            attr("denom", "uosmo"),
            attr("sender", "borrower"),
            attr("user", "borrower"),
            attr("amount", (repay_amount - expected_refund_amount).to_string()),
        ]
    );
    assert_eq!(
        res.events,
        vec![
            th_build_interests_updated_event("uosmo", &expected_params_uosmo),
            build_debt_position_changed_event("uosmo", false, "borrower".to_string()),
        ]
    );
    let user = USERS.load(&deps.storage, &borrower_addr).unwrap();
    assert!(!get_bit(user.borrowed_assets, 0).unwrap());
    assert!(!get_bit(user.borrowed_assets, 1).unwrap());

    let debt1 = DEBTS.load(&deps.storage, ("uosmo", &borrower_addr)).unwrap();
    let market_1_after_repay_1 = MARKETS.load(&deps.storage, "uosmo").unwrap();
    assert_eq!(Uint128::zero(), debt1.amount_scaled);
    assert_eq!(Uint128::zero(), market_1_after_repay_1.debt_total_scaled);
}

#[test]
<<<<<<< HEAD
fn test_cannot_repay_if_market_inactive() {
    let mut deps = th_setup(&[]);

    let mock_market = Market {
        ma_token_address: Addr::unchecked("ma_somecoin"),
        active: false,
        deposit_enabled: true,
        borrow_enabled: true,
        ..Default::default()
    };
    let _market = th_init_market(deps.as_mut(), "somecoin", &mock_market);

    let env = mock_env(MockEnvParams::default());
    let info = cosmwasm_std::testing::mock_info("borrower", &[coin(110000, "somecoin")]);
    let msg = ExecuteMsg::Repay {
        on_behalf_of: None,
    };
    let error_res = execute(deps.as_mut(), env, info, msg).unwrap_err();
    assert_eq!(
        error_res,
        ContractError::MarketNotActive {
            denom: "somecoin".to_string()
        }
    );
}

#[test]
=======
>>>>>>> 3c5fda5d
fn test_repay_on_behalf_of() {
    let available_liquidity_native = Uint128::from(1000000000u128);
    let mut deps = th_setup(&[coin(available_liquidity_native.into(), "borrowedcoinnative")]);

    deps.querier.set_oracle_price("depositedcoinnative", Decimal::one());
    deps.querier.set_oracle_price("borrowedcoinnative", Decimal::one());

    let mock_market_1 = Market {
        ma_token_address: Addr::unchecked("matoken1"),
        liquidity_index: Decimal::one(),
        borrow_index: Decimal::one(),
        max_loan_to_value: Decimal::from_ratio(50u128, 100u128),
        ..Default::default()
    };
    let mock_market_2 = Market {
        ma_token_address: Addr::unchecked("matoken2"),
        liquidity_index: Decimal::one(),
        borrow_index: Decimal::one(),
        max_loan_to_value: Decimal::from_ratio(50u128, 100u128),
        ..Default::default()
    };

    let market_1_initial = th_init_market(deps.as_mut(), "depositedcoinnative", &mock_market_1); // collateral
    let market_2_initial = th_init_market(deps.as_mut(), "borrowedcoinnative", &mock_market_2);

    let borrower_addr = Addr::unchecked("borrower");
    let user_addr = Addr::unchecked("user");

    // Set user as having the market_1_initial (collateral) deposited
    let mut user = User::default();

    set_bit(&mut user.collateral_assets, market_1_initial.index).unwrap();
    USERS.save(deps.as_mut().storage, &borrower_addr, &user).unwrap();

    // Set the querier to return a certain collateral balance
    let deposit_coin_address = Addr::unchecked("matoken1");
    deps.querier.set_cw20_balances(
        deposit_coin_address,
        &[(borrower_addr.clone(), Uint128::new(10000) * SCALING_FACTOR)],
    );

    // *
    // 'borrower' borrows native coin
    // *
    let borrow_amount = 4000u128;
    let env = mock_env(MockEnvParams::default());
    let info = mock_info(borrower_addr.as_str(), &[]);
    let msg = ExecuteMsg::Borrow {
        denom: String::from("borrowedcoinnative"),
        amount: Uint128::from(borrow_amount),
        recipient: None,
    };
    let _res = execute(deps.as_mut(), env, info, msg).unwrap();

    let user = USERS.load(&deps.storage, &borrower_addr).unwrap();
    assert!(get_bit(user.borrowed_assets, market_2_initial.index).unwrap());

    // *
    // 'user' repays debt on behalf of 'borrower'
    // *
    let repay_amount = borrow_amount;
    let env = mock_env(MockEnvParams::default());
    let info = cosmwasm_std::testing::mock_info(
        user_addr.as_str(),
        &[coin(repay_amount, "borrowedcoinnative")],
    );
    let msg = ExecuteMsg::Repay {
        on_behalf_of: Some(borrower_addr.to_string()),
    };
    let res = execute(deps.as_mut(), env, info, msg).unwrap();

    // 'user' should not be saved
    let _user = USERS.load(&deps.storage, &user_addr).unwrap_err();

    // Debt for 'user' should not exist
    let debt = DEBTS.may_load(&deps.storage, ("borrowedcoinnative", &user_addr)).unwrap();
    assert!(debt.is_none());

    // Debt for 'borrower' should be repayed
    let debt = DEBTS.load(&deps.storage, ("borrowedcoinnative", &borrower_addr)).unwrap();
    assert_eq!(debt.amount_scaled, Uint128::zero());

    // 'borrower' should have unset bit for debt after full repay
    let user = USERS.load(&deps.storage, &borrower_addr).unwrap();
    assert!(!get_bit(user.borrowed_assets, market_2_initial.index).unwrap());

    // Check msgs and attributes
    assert_eq!(res.messages, vec![]);
    assert_eq!(
        res.attributes,
        vec![
            attr("action", "repay"),
            attr("denom", "borrowedcoinnative"),
            attr("sender", "user"),
            attr("user", "borrower"),
            attr("amount", repay_amount.to_string()),
        ]
    );
}

#[test]
fn test_repay_uncollateralized_loan_on_behalf_of() {
    let mut deps = th_setup(&[]);

    let repayer_addr = Addr::unchecked("repayer");
    let another_user_addr = Addr::unchecked("another_user");

    UNCOLLATERALIZED_LOAN_LIMITS
        .save(deps.as_mut().storage, ("somecoin", &another_user_addr), &Uint128::new(1000u128))
        .unwrap();

    let env = mock_env(MockEnvParams::default());
    let info = cosmwasm_std::testing::mock_info(repayer_addr.as_str(), &[coin(110000, "somecoin")]);
    let msg = ExecuteMsg::Repay {
        on_behalf_of: Some(another_user_addr.to_string()),
    };
    let error_res = execute(deps.as_mut(), env, info, msg).unwrap_err();
    assert_eq!(error_res, ContractError::CannotRepayUncollateralizedLoanOnBehalfOf {});
}

#[test]
fn test_borrow_uusd() {
    let initial_liquidity = 10000000;
    let mut deps = th_setup(&[coin(initial_liquidity, "uusd")]);
    let block_time = 1;

    let borrower_addr = Addr::unchecked("borrower");
    let ltv = Decimal::from_ratio(7u128, 10u128);

    let mock_market = Market {
        ma_token_address: Addr::unchecked("matoken"),
        liquidity_index: Decimal::one(),
        max_loan_to_value: ltv,
        borrow_index: Decimal::from_ratio(20u128, 10u128),
        borrow_rate: Decimal::one(),
        liquidity_rate: Decimal::one(),
        debt_total_scaled: Uint128::zero(),
        indexes_last_updated: block_time,
        ..Default::default()
    };
    let market = th_init_market(deps.as_mut(), "uusd", &mock_market);

    // Set user as having the market_collateral deposited
    let deposit_amount_scaled = Uint128::new(110_000) * SCALING_FACTOR;
    let mut user = User::default();
    set_bit(&mut user.collateral_assets, market.index).unwrap();
    USERS.save(deps.as_mut().storage, &borrower_addr, &user).unwrap();

    // Set the querier to return collateral balance
    let deposit_coin_address = Addr::unchecked("matoken");
    deps.querier
        .set_cw20_balances(deposit_coin_address, &[(borrower_addr.clone(), deposit_amount_scaled)]);

    // borrow with insufficient collateral, should fail
    let new_block_time = 120u64;
    let time_elapsed = new_block_time - market.indexes_last_updated;
    let liquidity_index = calculate_applied_linear_interest_rate(
        market.liquidity_index,
        market.liquidity_rate,
        time_elapsed,
    )
    .unwrap();
    let collateral = compute_underlying_amount(
        deposit_amount_scaled,
        liquidity_index,
        ScalingOperation::Truncate,
    )
    .unwrap();
    let max_to_borrow = collateral * ltv;
    let msg = ExecuteMsg::Borrow {
        denom: "uusd".to_string(),
        amount: max_to_borrow + Uint128::from(1u128),
        recipient: None,
    };
    let env = mock_env_at_block_time(new_block_time);
    let info = mock_info("borrower", &[]);
    let error_res = execute(deps.as_mut(), env, info, msg).unwrap_err();
    assert_eq!(error_res, ContractError::BorrowAmountExceedsGivenCollateral {});

    let valid_amount = max_to_borrow - Uint128::from(1000u128);
    let msg = ExecuteMsg::Borrow {
        denom: "uusd".to_string(),
        amount: valid_amount,
        recipient: None,
    };
    let env = mock_env_at_block_time(block_time);
    let info = mock_info("borrower", &[]);
    execute(deps.as_mut(), env, info, msg).unwrap();

    let market_after_borrow = MARKETS.load(&deps.storage, "uusd").unwrap();

    let user = USERS.load(&deps.storage, &borrower_addr).unwrap();
    assert!(get_bit(user.borrowed_assets, 0).unwrap());

    let debt = DEBTS.load(&deps.storage, ("uusd", &borrower_addr)).unwrap();

    assert_eq!(
        valid_amount,
        compute_underlying_amount(
            debt.amount_scaled,
            market_after_borrow.borrow_index,
            ScalingOperation::Ceil
        )
        .unwrap()
    );
}

#[test]
fn test_borrow_full_liquidity_and_then_repay() {
    let initial_liquidity = 50000;
    let mut deps = th_setup(&[coin(initial_liquidity, "uusd")]);
    let info = mock_info("borrower", &[]);
    let borrower_addr = Addr::unchecked("borrower");
    let block_time = 1;
    let ltv = Decimal::one();

    let mock_market = Market {
        ma_token_address: Addr::unchecked("matoken"),
        liquidity_index: Decimal::one(),
        max_loan_to_value: ltv,
        borrow_index: Decimal::one(),
        borrow_rate: Decimal::one(),
        liquidity_rate: Decimal::one(),
        debt_total_scaled: Uint128::zero(),
        reserve_factor: Decimal::from_ratio(12u128, 100u128),
        indexes_last_updated: block_time,
        ..Default::default()
    };
    let market = th_init_market(deps.as_mut(), "uusd", &mock_market);

    // User should have amount of collateral more than initial liquidity in order to borrow full liquidity
    let deposit_amount = initial_liquidity + 1000u128;
    let mut user = User::default();
    set_bit(&mut user.collateral_assets, market.index).unwrap();
    USERS.save(deps.as_mut().storage, &borrower_addr, &user).unwrap();

    // Set the querier to return collateral balance
    let deposit_coin_address = Addr::unchecked("matoken");
    deps.querier.set_cw20_balances(
        deposit_coin_address,
        &[(borrower_addr, Uint128::new(deposit_amount) * SCALING_FACTOR)],
    );

    // Borrow full liquidity
    {
        let env = mock_env_at_block_time(block_time);
        let msg = ExecuteMsg::Borrow {
            denom: "uusd".to_string(),
            amount: initial_liquidity.into(),
            recipient: None,
        };
        let _res = execute(deps.as_mut(), env, info.clone(), msg).unwrap();

        let market_after_borrow = MARKETS.load(&deps.storage, "uusd").unwrap();
        let debt_total = compute_underlying_amount(
            market_after_borrow.debt_total_scaled,
            market_after_borrow.borrow_index,
            ScalingOperation::Ceil,
        )
        .unwrap();
        assert_eq!(debt_total, initial_liquidity.into());
    }

    let new_block_time = 12000u64;
    // We need to update balance after borrowing
    deps.querier.set_contract_balances(&[coin(0, "uusd")]);

    // Try to borrow more than available liquidity
    {
        let env = mock_env_at_block_time(new_block_time);
        let msg = ExecuteMsg::Borrow {
            denom: "uusd".to_string(),
            amount: 100u128.into(),
            recipient: None,
        };
        let error_res = execute(deps.as_mut(), env, info, msg).unwrap_err();
        assert_eq!(error_res, ContractError::OperationExceedsAvailableLiquidity {});
    }

    // Repay part of the debt
    {
        let env = mock_env_at_block_time(new_block_time);
        let info = cosmwasm_std::testing::mock_info("borrower", &[coin(2000, "uusd")]);
        let msg = ExecuteMsg::Repay {
            on_behalf_of: None,
        };
        // check that repay succeeds
        execute(deps.as_mut(), env, info, msg).unwrap();
    }
}

#[test]
fn test_borrow_collateral_check() {
    // NOTE: available liquidity stays fixed as the test environment does not get changes in
    // contract balances on subsequent calls. They would change from call to call in practice
    let available_liquidity_1 = Uint128::from(1000000000u128);
    let available_liquidity_2 = Uint128::from(2000000000u128);
    let available_liquidity_3 = Uint128::from(3000000000u128);
    let mut deps = th_setup(&[
        coin(available_liquidity_1.into(), "uatom"),
        coin(available_liquidity_2.into(), "uosmo"),
        coin(available_liquidity_3.into(), "uusd"),
    ]);

    let exchange_rate_1 = Decimal::one();
    let exchange_rate_2 = Decimal::from_ratio(15u128, 4u128);
    let exchange_rate_3 = Decimal::one();

    deps.querier.set_oracle_price("uatom", exchange_rate_1);
    deps.querier.set_oracle_price("uosmo", exchange_rate_2);
    // NOTE: base asset price (asset3) should be set to 1 by the oracle helper

    let mock_market_1 = Market {
        ma_token_address: Addr::unchecked("matoken1"),
        max_loan_to_value: Decimal::from_ratio(8u128, 10u128),
        debt_total_scaled: Uint128::zero(),
        liquidity_index: Decimal::one(),
        borrow_index: Decimal::from_ratio(1u128, 2u128),
        ..Default::default()
    };
    let mock_market_2 = Market {
        ma_token_address: Addr::unchecked("matoken2"),
        max_loan_to_value: Decimal::from_ratio(6u128, 10u128),
        debt_total_scaled: Uint128::zero(),
        liquidity_index: Decimal::one(),
        borrow_index: Decimal::from_ratio(1u128, 2u128),
        ..Default::default()
    };
    let mock_market_3 = Market {
        ma_token_address: Addr::unchecked("matoken3"),
        max_loan_to_value: Decimal::from_ratio(4u128, 10u128),
        debt_total_scaled: Uint128::zero(),
        liquidity_index: Decimal::one(),
        borrow_index: Decimal::from_ratio(1u128, 2u128),
        ..Default::default()
    };

    // should get index 0
    let market_1_initial = th_init_market(deps.as_mut(), "uatom", &mock_market_1);
    // should get index 1
    let market_2_initial = th_init_market(deps.as_mut(), "uosmo", &mock_market_2);
    // should get index 2
    let market_3_initial = th_init_market(deps.as_mut(), "uusd", &mock_market_3);

    let borrower_addr = Addr::unchecked("borrower");

    // Set user as having all the markets as collateral
    let mut user = User::default();

    set_bit(&mut user.collateral_assets, market_1_initial.index).unwrap();
    set_bit(&mut user.collateral_assets, market_2_initial.index).unwrap();
    set_bit(&mut user.collateral_assets, market_3_initial.index).unwrap();

    USERS.save(deps.as_mut().storage, &borrower_addr, &user).unwrap();

    let ma_token_address_1 = Addr::unchecked("matoken1");
    let ma_token_address_2 = Addr::unchecked("matoken2");
    let ma_token_address_3 = Addr::unchecked("matoken3");

    let balance_1 = Uint128::new(4_000_000) * SCALING_FACTOR;
    let balance_2 = Uint128::new(7_000_000) * SCALING_FACTOR;
    let balance_3 = Uint128::new(3_000_000) * SCALING_FACTOR;

    // Set the querier to return a certain collateral balance
    deps.querier.set_cw20_balances(ma_token_address_1, &[(borrower_addr.clone(), balance_1)]);
    deps.querier.set_cw20_balances(ma_token_address_2, &[(borrower_addr.clone(), balance_2)]);
    deps.querier.set_cw20_balances(ma_token_address_3, &[(borrower_addr, balance_3)]);

    let max_borrow_allowed_in_base_asset = (market_1_initial.max_loan_to_value
        * compute_underlying_amount(
            balance_1,
            market_1_initial.liquidity_index,
            ScalingOperation::Truncate,
        )
        .unwrap()
        * exchange_rate_1)
        + (market_2_initial.max_loan_to_value
            * compute_underlying_amount(
                balance_2,
                market_2_initial.liquidity_index,
                ScalingOperation::Truncate,
            )
            .unwrap()
            * exchange_rate_2)
        + (market_3_initial.max_loan_to_value
            * compute_underlying_amount(
                balance_3,
                market_3_initial.liquidity_index,
                ScalingOperation::Truncate,
            )
            .unwrap()
            * exchange_rate_3);
    let exceeding_borrow_amount =
        math::divide_uint128_by_decimal(max_borrow_allowed_in_base_asset, exchange_rate_2).unwrap()
            + Uint128::from(100_u64);
    let permissible_borrow_amount =
        math::divide_uint128_by_decimal(max_borrow_allowed_in_base_asset, exchange_rate_2).unwrap()
            - Uint128::from(100_u64);

    // borrow above the allowed amount given current collateral, should fail
    let borrow_msg = ExecuteMsg::Borrow {
        denom: "uosmo".to_string(),
        amount: exceeding_borrow_amount,
        recipient: None,
    };
    let env = mock_env(MockEnvParams::default());
    let info = mock_info("borrower", &[]);
    let error_res = execute(deps.as_mut(), env.clone(), info.clone(), borrow_msg).unwrap_err();
    assert_eq!(error_res, ContractError::BorrowAmountExceedsGivenCollateral {});

    // borrow permissible amount given current collateral, should succeed
    let borrow_msg = ExecuteMsg::Borrow {
        denom: "uosmo".to_string(),
        amount: permissible_borrow_amount,
        recipient: None,
    };
    execute(deps.as_mut(), env, info, borrow_msg).unwrap();
}

#[test]
fn test_cannot_borrow_if_market_not_enabled() {
    let mut deps = th_setup(&[]);

    let mock_market = Market {
        ma_token_address: Addr::unchecked("ma_somecoin"),
        borrow_enabled: false,
        ..Default::default()
    };
    th_init_market(deps.as_mut(), "somecoin", &mock_market);

    // Check error when borrowing not allowed on market
    let env = mock_env(MockEnvParams::default());
    let info = cosmwasm_std::testing::mock_info("borrower", &[coin(110000, "somecoin")]);
    let msg = ExecuteMsg::Borrow {
        denom: "somecoin".to_string(),
        amount: Uint128::new(1000),
        recipient: None,
    };
    let error_res = execute(deps.as_mut(), env, info, msg).unwrap_err();
    assert_eq!(
        error_res,
        ContractError::BorrowNotEnabled {
            denom: "somecoin".to_string()
        }
    );
}

#[test]
fn test_borrow_and_send_funds_to_another_user() {
    let initial_liquidity = 10000000;
    let mut deps = th_setup(&[coin(initial_liquidity, "uusd")]);

    let borrower_addr = Addr::unchecked("borrower");
    let another_user_addr = Addr::unchecked("another_user");

    let mock_market = Market {
        ma_token_address: Addr::unchecked("matoken"),
        liquidity_index: Decimal::one(),
        borrow_index: Decimal::one(),
        max_loan_to_value: Decimal::from_ratio(5u128, 10u128),
        debt_total_scaled: Uint128::zero(),
        ..Default::default()
    };
    let market = th_init_market(deps.as_mut(), "uusd", &mock_market);

    // Set user as having the market_collateral deposited
    let deposit_amount_scaled = Uint128::new(100_000) * SCALING_FACTOR;
    let mut user = User::default();
    set_bit(&mut user.collateral_assets, market.index).unwrap();
    USERS.save(deps.as_mut().storage, &borrower_addr, &user).unwrap();

    // Set the querier to return collateral balance
    let deposit_coin_address = Addr::unchecked("matoken");
    deps.querier
        .set_cw20_balances(deposit_coin_address, &[(borrower_addr.clone(), deposit_amount_scaled)]);

    let borrow_amount = Uint128::from(1000u128);
    let msg = ExecuteMsg::Borrow {
        denom: "uusd".to_string(),
        amount: borrow_amount,
        recipient: Some(another_user_addr.to_string()),
    };
    let env = mock_env(MockEnvParams::default());
    let info = mock_info("borrower", &[]);
    let res = execute(deps.as_mut(), env, info, msg).unwrap();

    let market_after_borrow = MARKETS.load(&deps.storage, "uusd").unwrap();

    // 'borrower' has bit set for the borrowed asset of the market
    let user = USERS.load(&deps.storage, &borrower_addr).unwrap();
    assert!(get_bit(user.borrowed_assets, market.index).unwrap());

    // Debt for 'borrower' should exist
    let debt = DEBTS.load(&deps.storage, ("uusd", &borrower_addr)).unwrap();
    assert_eq!(
        borrow_amount,
        compute_underlying_amount(
            debt.amount_scaled,
            market_after_borrow.borrow_index,
            ScalingOperation::Ceil
        )
        .unwrap()
    );

    // Debt for 'another_user' should not exist
    let debt = DEBTS.may_load(&deps.storage, ("uusd", &another_user_addr)).unwrap();
    assert!(debt.is_none());

    // Check msgs and attributes (funds should be sent to 'another_user')
    assert_eq!(
        res.messages,
        vec![SubMsg::new(CosmosMsg::Bank(BankMsg::Send {
            to_address: another_user_addr.to_string(),
            amount: coins(borrow_amount.u128(), "uusd")
        }))]
    );
    assert_eq!(
        res.attributes,
        vec![
            attr("action", "borrow"),
            attr("denom", "uusd"),
            attr("user", borrower_addr),
            attr("recipient", another_user_addr),
            attr("amount", borrow_amount.to_string()),
        ]
    );
}<|MERGE_RESOLUTION|>--- conflicted
+++ resolved
@@ -504,36 +504,6 @@
 }
 
 #[test]
-<<<<<<< HEAD
-fn test_cannot_repay_if_market_inactive() {
-    let mut deps = th_setup(&[]);
-
-    let mock_market = Market {
-        ma_token_address: Addr::unchecked("ma_somecoin"),
-        active: false,
-        deposit_enabled: true,
-        borrow_enabled: true,
-        ..Default::default()
-    };
-    let _market = th_init_market(deps.as_mut(), "somecoin", &mock_market);
-
-    let env = mock_env(MockEnvParams::default());
-    let info = cosmwasm_std::testing::mock_info("borrower", &[coin(110000, "somecoin")]);
-    let msg = ExecuteMsg::Repay {
-        on_behalf_of: None,
-    };
-    let error_res = execute(deps.as_mut(), env, info, msg).unwrap_err();
-    assert_eq!(
-        error_res,
-        ContractError::MarketNotActive {
-            denom: "somecoin".to_string()
-        }
-    );
-}
-
-#[test]
-=======
->>>>>>> 3c5fda5d
 fn test_repay_on_behalf_of() {
     let available_liquidity_native = Uint128::from(1000000000u128);
     let mut deps = th_setup(&[coin(available_liquidity_native.into(), "borrowedcoinnative")]);
