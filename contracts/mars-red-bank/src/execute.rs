use std::str;

use cosmwasm_std::{
    to_binary, Addr, CosmosMsg, Decimal, DepsMut, Env, MessageInfo, Response, StdResult, Uint128,
    WasmMsg,
};
use cw20::{Cw20ExecuteMsg, MinterResponse};
use cw20_base::msg::InstantiateMarketingInfo;

use mars_outpost::address_provider::{self, MarsContract};
use mars_outpost::error::MarsError;
use mars_outpost::helpers::{
    build_send_asset_msg, cw20_get_balance, option_string_to_addr, zero_address,
};
use mars_outpost::red_bank::{
    Config, CreateOrUpdateConfig, Debt, ExecuteMsg, GlobalState, InitOrUpdateAssetParams,
    InstantiateMsg, Market, User,
};
use mars_outpost::{ma_token, math};

use crate::error::ContractError;
use crate::events::{build_collateral_position_changed_event, build_debt_position_changed_event};
use crate::health::{
    assert_below_liq_threshold_after_withdraw, assert_below_max_ltv_after_borrow,
    assert_liquidatable,
};
use crate::helpers::{get_bit, query_total_deposits, set_bit, unset_bit};
use crate::interest_rates::{
    apply_accumulated_interests, get_scaled_debt_amount, get_scaled_liquidity_amount,
    get_underlying_debt_amount, get_underlying_liquidity_amount, update_interest_rates,
};
use crate::state::{
    CONFIG, DEBTS, GLOBAL_STATE, MARKETS, MARKET_DENOMS_BY_INDEX, MARKET_DENOMS_BY_MA_TOKEN,
    UNCOLLATERALIZED_LOAN_LIMITS, USERS,
};

pub fn instantiate(deps: DepsMut, msg: InstantiateMsg) -> Result<Response, ContractError> {
    // Destructuring a struct’s fields into separate variables in order to force
    // compile error if we add more params
    let CreateOrUpdateConfig {
        owner,
        address_provider_address,
        ma_token_code_id,
        close_factor,
    } = msg.config;

    // All fields should be available
    let available = owner.is_some()
        && address_provider_address.is_some()
        && ma_token_code_id.is_some()
        && close_factor.is_some();

    if !available {
        return Err(MarsError::InstantiateParamsUnavailable {}.into());
    };

    let config = Config {
        owner: option_string_to_addr(deps.api, owner, zero_address())?,
        address_provider_address: option_string_to_addr(
            deps.api,
            address_provider_address,
            zero_address(),
        )?,
        ma_token_code_id: ma_token_code_id.unwrap(),
        close_factor: close_factor.unwrap(),
    };

    config.validate()?;

    CONFIG.save(deps.storage, &config)?;

    GLOBAL_STATE.save(
        deps.storage,
        &GlobalState {
            market_count: 0,
        },
    )?;

    Ok(Response::default())
}

/// Update config
pub fn update_config(
    deps: DepsMut,
    _env: Env,
    info: MessageInfo,
    new_config: CreateOrUpdateConfig,
) -> Result<Response, ContractError> {
    let mut config = CONFIG.load(deps.storage)?;

    if info.sender != config.owner {
        return Err(MarsError::Unauthorized {}.into());
    }

    // Destructuring a struct’s fields into separate variables in order to force
    // compile error if we add more params
    let CreateOrUpdateConfig {
        owner,
        address_provider_address,
        ma_token_code_id,
        close_factor,
    } = new_config;

    // Update config
    config.owner = option_string_to_addr(deps.api, owner, config.owner)?;
    config.address_provider_address =
        option_string_to_addr(deps.api, address_provider_address, config.address_provider_address)?;
    config.ma_token_code_id = ma_token_code_id.unwrap_or(config.ma_token_code_id);
    config.close_factor = close_factor.unwrap_or(config.close_factor);

    // Validate config
    config.validate()?;

    CONFIG.save(deps.storage, &config)?;

    let res = Response::new().add_attribute("action", "update_config");
    Ok(res)
}

/// Initialize asset if not exist.
/// Initialization requires that all params are provided and there is no asset in state.
pub fn init_asset(
    deps: DepsMut,
    env: Env,
    info: MessageInfo,
    denom: String,
    asset_params: InitOrUpdateAssetParams,
    asset_symbol_option: Option<String>,
) -> Result<Response, ContractError> {
    let config = CONFIG.load(deps.storage)?;

    if info.sender != config.owner {
        return Err(MarsError::Unauthorized {}.into());
    }

    let mut money_market = GLOBAL_STATE.load(deps.storage)?;

    let market_option = MARKETS.may_load(deps.storage, &denom)?;
    match market_option {
        None => {
            let market_idx = money_market.market_count;
            let new_market =
                create_market(env.block.time.seconds(), market_idx, &denom, asset_params)?;

            // Save new market
            MARKETS.save(deps.storage, &denom, &new_market)?;

            // Save index to reference mapping
            MARKET_DENOMS_BY_INDEX.save(deps.storage, market_idx, &denom)?;

            // Increment market count
            money_market.market_count += 1;
            GLOBAL_STATE.save(deps.storage, &money_market)?;

            let symbol = asset_symbol_option.unwrap_or_else(|| denom.clone());

            // Prepare response, should instantiate an maToken
            // and use the Register hook.
            // A new maToken should be created which callbacks this contract in order to be registered.
            let addresses = address_provider::helpers::query_addresses(
                deps.as_ref(),
                &config.address_provider_address,
                vec![MarsContract::Incentives, MarsContract::ProtocolAdmin],
            )?;
            // TODO: protocol admin may be a marshub address, which can't be validated into `Addr`
            let protocol_admin_address = &addresses[&MarsContract::ProtocolAdmin];
            let incentives_address = &addresses[&MarsContract::Incentives];

            let token_symbol = format!("ma{}", symbol);

            let res = Response::new()
                .add_attribute("action", "init_asset")
                .add_attribute("denom", &denom)
                .add_message(CosmosMsg::Wasm(WasmMsg::Instantiate {
                    admin: Some(protocol_admin_address.to_string()),
                    code_id: config.ma_token_code_id,
                    msg: to_binary(&ma_token::msg::InstantiateMsg {
                        name: format!("Mars {} Liquidity Token", symbol),
                        symbol: token_symbol.clone(),
                        decimals: 6,
                        initial_balances: vec![],
                        mint: Some(MinterResponse {
                            minter: env.contract.address.to_string(),
                            cap: None,
                        }),
                        marketing: Some(InstantiateMarketingInfo {
                            project: Some(String::from("Mars Protocol")),
                            description: Some(format!(
                                "Interest earning token representing deposits for {}",
                                symbol
                            )),
                            marketing: Some(protocol_admin_address.to_string()),
                            logo: None,
                        }),
                        init_hook: Some(ma_token::msg::InitHook {
                            contract_addr: env.contract.address.to_string(),
                            msg: to_binary(&ExecuteMsg::InitAssetTokenCallback {
                                denom,
                            })?,
                        }),
                        red_bank_address: env.contract.address.to_string(),
                        incentives_address: incentives_address.into(),
                    })?,
                    funds: vec![],
                    label: token_symbol,
                }));
            Ok(res)
        }
        Some(_) => Err(ContractError::AssetAlreadyInitialized {}),
    }
}

/// Initialize new market
pub fn create_market(
    block_time: u64,
    index: u32,
    denom: &str,
    params: InitOrUpdateAssetParams,
) -> Result<Market, ContractError> {
    // Destructuring a struct’s fields into separate variables in order to force
    // compile error if we add more params
    let InitOrUpdateAssetParams {
        initial_borrow_rate: borrow_rate,
        max_loan_to_value,
        reserve_factor,
        liquidation_threshold,
        liquidation_bonus,
        interest_rate_model,
        deposit_enabled,
        borrow_enabled,
        deposit_cap,
    } = params;

    // All fields should be available
    let available = borrow_rate.is_some()
        && max_loan_to_value.is_some()
        && reserve_factor.is_some()
        && liquidation_threshold.is_some()
        && liquidation_bonus.is_some()
        && interest_rate_model.is_some()
        && deposit_enabled.is_some()
        && borrow_enabled.is_some();

    if !available {
        return Err(MarsError::InstantiateParamsUnavailable {}.into());
    }

    let new_market = Market {
        index,
        denom: denom.to_string(),
        ma_token_address: Addr::unchecked(""),
        borrow_index: Decimal::one(),
        liquidity_index: Decimal::one(),
        borrow_rate: borrow_rate.unwrap(),
        liquidity_rate: Decimal::zero(),
        max_loan_to_value: max_loan_to_value.unwrap(),
        reserve_factor: reserve_factor.unwrap(),
        indexes_last_updated: block_time,
        debt_total_scaled: Uint128::zero(),
        liquidation_threshold: liquidation_threshold.unwrap(),
        liquidation_bonus: liquidation_bonus.unwrap(),
        interest_rate_model: interest_rate_model.unwrap(),
        deposit_enabled: deposit_enabled.unwrap(),
        borrow_enabled: borrow_enabled.unwrap(),
        // if not specified, deposit cap is set to unlimited
        deposit_cap: deposit_cap.unwrap_or(Uint128::MAX),
    };

    new_market.validate()?;

    Ok(new_market)
}

pub fn init_asset_token_callback(
    deps: DepsMut,
    _env: Env,
    info: MessageInfo,
    denom: String,
) -> Result<Response, ContractError> {
    let mut market = MARKETS.load(deps.storage, &denom)?;

    if market.ma_token_address == zero_address() {
        let ma_contract_addr = info.sender;

        market.ma_token_address = ma_contract_addr.clone();
        MARKETS.save(deps.storage, &denom, &market)?;

        // save ma token contract to reference mapping
        MARKET_DENOMS_BY_MA_TOKEN.save(deps.storage, &ma_contract_addr, &denom)?;

        let res = Response::new().add_attribute("action", "init_asset_token_callback");
        Ok(res)
    } else {
        // Can do this only once
        Err(MarsError::Unauthorized {}.into())
    }
}

/// Update asset with new params.
pub fn update_asset(
    deps: DepsMut,
    env: Env,
    info: MessageInfo,
    denom: String,
    asset_params: InitOrUpdateAssetParams,
) -> Result<Response, ContractError> {
    let config = CONFIG.load(deps.storage)?;

    if info.sender != config.owner {
        return Err(MarsError::Unauthorized {}.into());
    }

    let market_option = MARKETS.may_load(deps.storage, &denom)?;
    match market_option {
        None => Err(ContractError::AssetNotInitialized {}),
        Some(mut market) => {
            // Destructuring a struct’s fields into separate variables in order to force
            // compile error if we add more params
            let InitOrUpdateAssetParams {
                initial_borrow_rate: _,
                max_loan_to_value,
                reserve_factor,
                liquidation_threshold,
                liquidation_bonus,
                interest_rate_model,
                deposit_enabled,
                borrow_enabled,
                deposit_cap,
            } = asset_params;

            // If reserve factor or interest rates are updated we update indexes with
            // current values before applying the change to prevent applying this
            // new params to a period where they were not valid yet. Interests rates are
            // recalculated after changes are applied.
            let should_update_interest_rates = (reserve_factor.is_some()
                && reserve_factor.unwrap() != market.reserve_factor)
                || interest_rate_model.is_some();

            let mut response = Response::new();

            if should_update_interest_rates {
                let protocol_rewards_collector_address = address_provider::helpers::query_address(
                    deps.as_ref(),
                    &config.address_provider_address,
                    MarsContract::ProtocolRewardsCollector,
                )?;
                response = apply_accumulated_interests(
                    &env,
                    &protocol_rewards_collector_address,
                    &mut market,
                    response,
                )?;
            }

            let mut updated_market = Market {
                max_loan_to_value: max_loan_to_value.unwrap_or(market.max_loan_to_value),
                reserve_factor: reserve_factor.unwrap_or(market.reserve_factor),
                liquidation_threshold: liquidation_threshold
                    .unwrap_or(market.liquidation_threshold),
                liquidation_bonus: liquidation_bonus.unwrap_or(market.liquidation_bonus),
                interest_rate_model: interest_rate_model.unwrap_or(market.interest_rate_model),
                deposit_enabled: deposit_enabled.unwrap_or(market.deposit_enabled),
                borrow_enabled: borrow_enabled.unwrap_or(market.borrow_enabled),
                deposit_cap: deposit_cap.unwrap_or(market.deposit_cap),
                ..market
            };

            updated_market.validate()?;

            if should_update_interest_rates {
                response = update_interest_rates(
                    &deps,
                    &env,
                    &mut updated_market,
                    Uint128::zero(),
                    &denom,
                    response,
                )?;
            }
            MARKETS.save(deps.storage, &denom, &updated_market)?;

            response =
                response.add_attribute("action", "update_asset").add_attribute("denom", &denom);

            Ok(response)
        }
    }
}

/// Update uncollateralized loan limit by a given amount in base asset
pub fn update_uncollateralized_loan_limit(
    deps: DepsMut,
    _env: Env,
    info: MessageInfo,
    user_address: Addr,
    denom: String,
    new_limit: Uint128,
) -> Result<Response, ContractError> {
    // Get config
    let config = CONFIG.load(deps.storage)?;

    // Only owner can do this
    if info.sender != config.owner {
        return Err(MarsError::Unauthorized {}.into());
    }

    // Check that the user has no collateralized debt
    if let Some(user) = USERS.may_load(deps.storage, &user_address)? {
        let previous_uncollateralized_loan_limit = UNCOLLATERALIZED_LOAN_LIMITS
            .may_load(deps.storage, (&denom, &user_address))?
            .unwrap_or_else(Uint128::zero);

        if previous_uncollateralized_loan_limit == Uint128::zero() {
            let asset_market = MARKETS.load(deps.storage, &denom)?;

            let is_borrowing_asset = get_bit(user.borrowed_assets, asset_market.index)?;

            if is_borrowing_asset {
                return Err(ContractError::UserHasCollateralizedDebt {});
            }
        };
    }

    UNCOLLATERALIZED_LOAN_LIMITS.save(deps.storage, (&denom, &user_address), &new_limit)?;

    DEBTS.update(
        deps.storage,
        (&denom, &user_address),
        |debt_opt: Option<Debt>| -> StdResult<_> {
            let mut debt = debt_opt.unwrap_or(Debt {
                amount_scaled: Uint128::zero(),
                uncollateralized: false,
            });
            // if limit == 0 then uncollateralized = false, otherwise uncollateralized = true
            debt.uncollateralized = !new_limit.is_zero();
            Ok(debt)
        },
    )?;

    let res = Response::new()
        .add_attribute("action", "update_uncollateralized_loan_limit")
        .add_attribute("user", user_address.as_str())
        .add_attribute("denom", denom)
        .add_attribute("new_allowance", new_limit.to_string());
    Ok(res)
}

/// Execute deposits and mint corresponding ma_tokens
pub fn deposit(
    deps: DepsMut,
    env: Env,
<<<<<<< HEAD
    info: MessageInfo,
=======
    _info: MessageInfo,
    sender_addr: Addr,
>>>>>>> 3c5fda5d
    on_behalf_of: Option<String>,
    denom: String,
    deposit_amount: Uint128,
) -> Result<Response, ContractError> {
    let user_addr = if let Some(address) = on_behalf_of {
        deps.api.addr_validate(&address)?
    } else {
<<<<<<< HEAD
        info.sender.clone()
=======
        sender_addr.clone()
>>>>>>> 3c5fda5d
    };

    let mut market = MARKETS.load(deps.storage, &denom)?;
    if !market.deposit_enabled {
        return Err(ContractError::DepositNotEnabled {
            denom,
        });
    }

    let total_scaled_deposits = query_total_deposits(&deps.querier, &market.ma_token_address)?;
    let total_deposits =
        get_underlying_liquidity_amount(total_scaled_deposits, &market, env.block.time.seconds())?;
    if total_deposits.checked_add(deposit_amount)? > market.deposit_cap {
        return Err(ContractError::DepositCapExceeded {
            denom,
        });
    }

    // Cannot deposit zero amount
    if deposit_amount.is_zero() {
        return Err(ContractError::InvalidDepositAmount {
            denom,
        });
    }

    let mut user = USERS.may_load(deps.storage, &user_addr)?.unwrap_or_default();

    let mut response = Response::new();
    let has_deposited_asset = get_bit(user.collateral_assets, market.index)?;
    if !has_deposited_asset {
        set_bit(&mut user.collateral_assets, market.index)?;
        USERS.save(deps.storage, &user_addr, &user)?;
        response = response.add_event(build_collateral_position_changed_event(
            &denom,
            true,
            user_addr.to_string(),
        ));
    }

    let config = CONFIG.load(deps.storage)?;

    // update indexes and interest rates
    let protocol_rewards_collector_address = address_provider::helpers::query_address(
        deps.as_ref(),
        &config.address_provider_address,
        MarsContract::ProtocolRewardsCollector,
    )?;
    response = apply_accumulated_interests(
        &env,
        &protocol_rewards_collector_address,
        &mut market,
        response,
    )?;
    response = update_interest_rates(&deps, &env, &mut market, Uint128::zero(), &denom, response)?;
    MARKETS.save(deps.storage, &denom, &market)?;

    if market.liquidity_index.is_zero() {
        return Err(ContractError::InvalidLiquidityIndex {});
    }
    let mint_amount =
        get_scaled_liquidity_amount(deposit_amount, &market, env.block.time.seconds())?;

    response = response
        .add_attribute("action", "deposit")
        .add_attribute("denom", denom)
<<<<<<< HEAD
        .add_attribute("sender", info.sender)
        .add_attribute("user", user_address.as_str())
=======
        .add_attribute("sender", sender_addr)
        .add_attribute("user", user_addr.as_str())
>>>>>>> 3c5fda5d
        .add_attribute("amount", deposit_amount)
        .add_message(CosmosMsg::Wasm(WasmMsg::Execute {
            contract_addr: market.ma_token_address.into(),
            msg: to_binary(&Cw20ExecuteMsg::Mint {
                recipient: user_addr.into(),
                amount: mint_amount,
            })?,
            funds: vec![],
        }));

    Ok(response)
}

/// Burns sent maAsset in exchange of underlying asset
pub fn withdraw(
    deps: DepsMut,
    env: Env,
    info: MessageInfo,
    denom: String,
    amount: Option<Uint128>,
    recipient_address: Option<String>,
) -> Result<Response, ContractError> {
    let withdrawer_addr = info.sender;

    let mut market = MARKETS.load(deps.storage, &denom)?;

    let asset_ma_addr = market.ma_token_address.clone();
    let withdrawer_balance_scaled_before =
        cw20_get_balance(&deps.querier, asset_ma_addr, withdrawer_addr.clone())?;
    let withdrawer_balance_before = get_underlying_liquidity_amount(
        withdrawer_balance_scaled_before,
        &market,
        env.block.time.seconds(),
    )?;

    if withdrawer_balance_scaled_before.is_zero() {
        return Err(ContractError::UserNoBalance {
            denom,
        });
    }

    let withdraw_amount = match amount {
        Some(amount) => {
            // Check user has sufficient balance to send back
            if amount.is_zero() || amount > withdrawer_balance_before {
                return Err(ContractError::InvalidWithdrawAmount {
                    denom,
                });
            };
            amount
        }
        None => {
            // If no amount is specified, the full balance is withdrawn
            withdrawer_balance_before
        }
    };

    let config = CONFIG.load(deps.storage)?;

    let addresses = address_provider::helpers::query_addresses(
        deps.as_ref(),
        &config.address_provider_address,
        vec![MarsContract::Oracle, MarsContract::ProtocolRewardsCollector],
    )?;
    let protocol_rewards_collector_address = &addresses[&MarsContract::ProtocolRewardsCollector];
    let oracle_addr = &addresses[&MarsContract::Oracle];

    let mut withdrawer = match USERS.may_load(deps.storage, &withdrawer_addr)? {
        Some(user) => user,
        None => {
            // No address should withdraw without an existing user position already in
            // storage (If this happens the protocol did something wrong). The exception is
            // the protocol_rewards_collector which gets minted token without depositing
            // nor receiving a transfer from another user.
            if withdrawer_addr != *protocol_rewards_collector_address {
                return Err(ContractError::ExistingUserPositionRequired {});
            }
            User::default()
        }
    };
    let asset_as_collateral = get_bit(withdrawer.collateral_assets, market.index)?;
    let user_is_borrowing = !withdrawer.borrowed_assets.is_zero();

    // if asset is used as collateral and user is borrowing we need to validate health factor after withdraw,
    // otherwise no reasons to block the withdraw
    if asset_as_collateral
        && user_is_borrowing
        && !assert_below_liq_threshold_after_withdraw(
            &deps.as_ref(),
            &env,
            &withdrawer,
            &withdrawer_addr,
            oracle_addr,
            &denom,
            withdraw_amount,
        )?
    {
        return Err(ContractError::InvalidHealthFactorAfterWithdraw {});
    }

    let mut response = Response::new();

    // if amount to withdraw equals the user's balance then unset collateral bit
    if asset_as_collateral && withdraw_amount == withdrawer_balance_before {
        unset_bit(&mut withdrawer.collateral_assets, market.index)?;
        USERS.save(deps.storage, &withdrawer_addr, &withdrawer)?;
        response = response.add_event(build_collateral_position_changed_event(
            &denom,
            false,
            withdrawer_addr.to_string(),
        ));
    }

    // update indexes and interest rates
    response = apply_accumulated_interests(
        &env,
        protocol_rewards_collector_address,
        &mut market,
        response,
    )?;
    response = update_interest_rates(&deps, &env, &mut market, withdraw_amount, &denom, response)?;
    MARKETS.save(deps.storage, &denom, &market)?;

    // burn maToken
    let withdrawer_balance_after = withdrawer_balance_before.checked_sub(withdraw_amount)?;
    let withdrawer_balance_scaled_after =
        get_scaled_liquidity_amount(withdrawer_balance_after, &market, env.block.time.seconds())?;

    let burn_amount =
        withdrawer_balance_scaled_before.checked_sub(withdrawer_balance_scaled_after)?;
    response = response.add_message(CosmosMsg::Wasm(WasmMsg::Execute {
        contract_addr: market.ma_token_address.to_string(),
        msg: to_binary(&ma_token::msg::ExecuteMsg::Burn {
            user: withdrawer_addr.to_string(),
            amount: burn_amount,
        })?,
        funds: vec![],
    }));

    // send underlying asset to user or another recipient
    let recipient_address = if let Some(address) = recipient_address {
        deps.api.addr_validate(&address)?
    } else {
        withdrawer_addr.clone()
    };
    response =
        response.add_message(build_send_asset_msg(&recipient_address, &denom, withdraw_amount));

    response = response
        .add_attribute("action", "withdraw")
        .add_attribute("denom", denom)
        .add_attribute("user", withdrawer_addr.as_str())
        .add_attribute("recipient", recipient_address.as_str())
        .add_attribute("burn_amount", burn_amount)
        .add_attribute("withdraw_amount", withdraw_amount);
    Ok(response)
}

/// Add debt for the borrower and send the borrowed funds
pub fn borrow(
    deps: DepsMut,
    env: Env,
    info: MessageInfo,
    denom: String,
    borrow_amount: Uint128,
    recipient_address: Option<String>,
) -> Result<Response, ContractError> {
    let borrower_addr = info.sender;

    // Cannot borrow zero amount
    if borrow_amount.is_zero() {
        return Err(ContractError::InvalidBorrowAmount {
            denom,
        });
    }

    // Load market and user state
    let mut borrow_market = MARKETS.load(deps.storage, &denom)?;

    if !borrow_market.borrow_enabled {
        return Err(ContractError::BorrowNotEnabled {
            denom,
        });
    }

    let uncollateralized_loan_limit = UNCOLLATERALIZED_LOAN_LIMITS
        .may_load(deps.storage, (&denom, &borrower_addr))?
        .unwrap_or_else(Uint128::zero);
    let mut user: User = match USERS.may_load(deps.storage, &borrower_addr)? {
        Some(user) => user,
        None => {
            if uncollateralized_loan_limit.is_zero() {
                return Err(ContractError::UserNoCollateral {});
            }
            // If User has some uncollateralized_loan_limit, then we don't require an existing debt position and initialize a new one.
            User::default()
        }
    };

    let is_borrowing_asset = get_bit(user.borrowed_assets, borrow_market.index)?;

    let config = CONFIG.load(deps.storage)?;

    let addresses = address_provider::helpers::query_addresses(
        deps.as_ref(),
        &config.address_provider_address,
        vec![MarsContract::Oracle, MarsContract::ProtocolRewardsCollector],
    )?;
    let protocol_rewards_collector_address = &addresses[&MarsContract::ProtocolRewardsCollector];
    let oracle_addr = &addresses[&MarsContract::Oracle];

    // Check if user can borrow specified amount
    let mut uncollateralized_debt = false;
    if uncollateralized_loan_limit.is_zero() {
        if !assert_below_max_ltv_after_borrow(
            &deps.as_ref(),
            &env,
            &user,
            &borrower_addr,
            oracle_addr,
            &denom,
            borrow_amount,
        )? {
            return Err(ContractError::BorrowAmountExceedsGivenCollateral {});
        }
    } else {
        // Uncollateralized loan: check borrow amount plus debt does not exceed uncollateralized loan limit
        uncollateralized_debt = true;

        let borrower_debt =
            DEBTS.may_load(deps.storage, (&denom, &borrower_addr))?.unwrap_or(Debt {
                amount_scaled: Uint128::zero(),
                uncollateralized: uncollateralized_debt,
            });

        let asset_market = MARKETS.load(deps.storage, &denom)?;
        let debt_amount = get_underlying_debt_amount(
            borrower_debt.amount_scaled,
            &asset_market,
            env.block.time.seconds(),
        )?;

        let debt_after_borrow = debt_amount.checked_add(borrow_amount)?;
        if debt_after_borrow > uncollateralized_loan_limit {
            return Err(ContractError::BorrowAmountExceedsUncollateralizedLoanLimit {});
        }
    }

    let mut response = Response::new();

    response = apply_accumulated_interests(
        &env,
        protocol_rewards_collector_address,
        &mut borrow_market,
        response,
    )?;

    // Set borrowing asset for user
    if !is_borrowing_asset {
        set_bit(&mut user.borrowed_assets, borrow_market.index)?;
        USERS.save(deps.storage, &borrower_addr, &user)?;
        response = response.add_event(build_debt_position_changed_event(
            &denom,
            true,
            borrower_addr.to_string(),
        ));
    }

    // Set new debt
    let mut debt = DEBTS.may_load(deps.storage, (&denom, &borrower_addr))?.unwrap_or(Debt {
        amount_scaled: Uint128::zero(),
        uncollateralized: uncollateralized_debt,
    });
    let borrow_amount_scaled =
        get_scaled_debt_amount(borrow_amount, &borrow_market, env.block.time.seconds())?;
    debt.amount_scaled = debt.amount_scaled.checked_add(borrow_amount_scaled)?;
    DEBTS.save(deps.storage, (&denom, &borrower_addr), &debt)?;

    borrow_market.debt_total_scaled += borrow_amount_scaled;

    response =
        update_interest_rates(&deps, &env, &mut borrow_market, borrow_amount, &denom, response)?;
    MARKETS.save(deps.storage, &denom, &borrow_market)?;

    // Send borrow amount to borrower or another recipient
    let recipient_address = if let Some(address) = recipient_address {
        deps.api.addr_validate(&address)?
    } else {
        borrower_addr.clone()
    };
    response =
        response.add_message(build_send_asset_msg(&recipient_address, &denom, borrow_amount));

    response = response
        .add_attribute("action", "borrow")
        .add_attribute("denom", denom)
        .add_attribute("user", borrower_addr.as_str())
        .add_attribute("recipient", recipient_address.as_str())
        .add_attribute("amount", borrow_amount);
    Ok(response)
}

/// Handle the repay of native tokens. Refund extra funds if they exist
pub fn repay(
    deps: DepsMut,
    env: Env,
    info: MessageInfo,
    on_behalf_of: Option<String>,
    denom: String,
    repay_amount: Uint128,
) -> Result<Response, ContractError> {
    let user_address = if let Some(address) = on_behalf_of {
        let on_behalf_of_addr = deps.api.addr_validate(&address)?;
        // Uncollateralized loans should not have 'on behalf of' because it creates accounting complexity for them
        match UNCOLLATERALIZED_LOAN_LIMITS.may_load(deps.storage, (&denom, &on_behalf_of_addr))? {
            Some(limit) if !limit.is_zero() => {
                return Err(ContractError::CannotRepayUncollateralizedLoanOnBehalfOf {})
            }
            _ => on_behalf_of_addr,
        }
    } else {
        info.sender.clone()
    };

<<<<<<< HEAD
    let mut market = MARKETS.load(deps.storage, &denom)?;

    if !market.active {
        return Err(ContractError::MarketNotActive {
=======
    // Cannot repay zero amount
    if repay_amount.is_zero() {
        return Err(ContractError::InvalidRepayAmount {
>>>>>>> 3c5fda5d
            denom,
        });
    }

    // Check new debt
    let mut debt = DEBTS.load(deps.storage, (&denom, &user_address))?;

    if debt.amount_scaled.is_zero() {
        return Err(ContractError::CannotRepayZeroDebt {});
    }

    let config = CONFIG.load(deps.storage)?;

    let protocol_rewards_collector_address = address_provider::helpers::query_address(
        deps.as_ref(),
        &config.address_provider_address,
        MarsContract::ProtocolRewardsCollector,
    )?;

    let mut market = MARKETS.load(deps.storage, &denom)?;

    let mut response = Response::new();

    response = apply_accumulated_interests(
        &env,
        &protocol_rewards_collector_address,
        &mut market,
        response,
    )?;

    let debt_amount_scaled_before = debt.amount_scaled;
    let debt_amount_before =
        get_underlying_debt_amount(debt.amount_scaled, &market, env.block.time.seconds())?;

    // If repay amount exceeds debt, refund any excess amounts
    let mut refund_amount = Uint128::zero();
    let mut debt_amount_after = Uint128::zero();
    if repay_amount > debt_amount_before {
        refund_amount = repay_amount - debt_amount_before;
        let refund_msg = build_send_asset_msg(&user_address, &denom, refund_amount);
        response = response.add_message(refund_msg);
    } else {
        debt_amount_after = debt_amount_before - repay_amount;
    }

    let debt_amount_scaled_after =
        get_scaled_debt_amount(debt_amount_after, &market, env.block.time.seconds())?;
    debt.amount_scaled = debt_amount_scaled_after;
    DEBTS.save(deps.storage, (&denom, &user_address), &debt)?;

    let debt_amount_scaled_delta =
        debt_amount_scaled_before.checked_sub(debt_amount_scaled_after)?;

    market.debt_total_scaled = market.debt_total_scaled.checked_sub(debt_amount_scaled_delta)?;

    response = update_interest_rates(&deps, &env, &mut market, Uint128::zero(), &denom, response)?;
    MARKETS.save(deps.storage, &denom, &market)?;

    if debt.amount_scaled.is_zero() {
        // Remove asset from borrowed assets
        let mut user = USERS.load(deps.storage, &user_address)?;
        unset_bit(&mut user.borrowed_assets, market.index)?;
        USERS.save(deps.storage, &user_address, &user)?;
        response = response.add_event(build_debt_position_changed_event(
            &denom,
            false,
            user_address.to_string(),
        ));
    }

    response = response
        .add_attribute("action", "repay")
        .add_attribute("denom", denom)
        .add_attribute("sender", info.sender)
        .add_attribute("user", user_address)
        .add_attribute("amount", repay_amount.checked_sub(refund_amount)?);
    Ok(response)
}

/// Execute loan liquidations on under-collateralized loans
pub fn liquidate(
    mut deps: DepsMut,
    env: Env,
    info: MessageInfo,
    collateral_denom: String,
    debt_denom: String,
    user_addr: Addr,
    sent_debt_asset_amount: Uint128,
    receive_ma_token: bool,
) -> Result<Response, ContractError> {
    let block_time = env.block.time.seconds();

    // 1. Validate liquidation
    // If user (contract) has a positive uncollateralized limit then the user
    // cannot be liquidated
    if let Some(limit) =
        UNCOLLATERALIZED_LOAN_LIMITS.may_load(deps.storage, (&debt_denom, &user_addr))?
    {
        if !limit.is_zero() {
            return Err(ContractError::CannotLiquidateWhenPositiveUncollateralizedLoanLimit {});
        }
    };

    let mut user = USERS.load(deps.storage, &user_addr)?;
    let collateral_market = MARKETS.load(deps.storage, &collateral_denom)?;
    let using_collateral_asset_as_collateral =
        get_bit(user.collateral_assets, collateral_market.index)?;
    if !using_collateral_asset_as_collateral {
        return Err(ContractError::CannotLiquidateWhenCollateralUnset {
            denom: collateral_denom,
        });
    }

    // check if user has available collateral in specified collateral asset to be liquidated
    let user_collateral_balance_scaled = cw20_get_balance(
        &deps.querier,
        collateral_market.ma_token_address.clone(),
        user_addr.clone(),
    )?;
    let user_collateral_balance = get_underlying_liquidity_amount(
        user_collateral_balance_scaled,
        &collateral_market,
        block_time,
    )?;
    if user_collateral_balance.is_zero() {
        return Err(ContractError::CannotLiquidateWhenNoCollateralBalance {});
    }

    // check if user has outstanding debt in the deposited asset that needs to be repayed
    let mut user_debt = DEBTS.load(deps.storage, (&debt_denom, &user_addr))?;
    if user_debt.amount_scaled.is_zero() {
        return Err(ContractError::CannotLiquidateWhenNoDebtBalance {});
    }

    // 2. Compute health factor
    let config = CONFIG.load(deps.storage)?;

    let addresses = address_provider::helpers::query_addresses(
        deps.as_ref(),
        &config.address_provider_address,
        vec![MarsContract::Oracle, MarsContract::ProtocolRewardsCollector],
    )?;
    let protocol_rewards_collector_address = &addresses[&MarsContract::ProtocolRewardsCollector];
    let oracle_addr = &addresses[&MarsContract::Oracle];

    let (liquidatable, assets_positions) =
        assert_liquidatable(&deps.as_ref(), &env, &user, &user_addr, oracle_addr)?;

    if !liquidatable {
        return Err(ContractError::CannotLiquidateHealthyPosition {});
    }

    let collateral_and_debt_are_the_same_asset = debt_denom == collateral_denom;

    let debt_market = if !collateral_and_debt_are_the_same_asset {
        MARKETS.load(deps.storage, &debt_denom)?
    } else {
        collateral_market.clone()
    };

    // 3. Compute debt to repay and collateral to liquidate
    let collateral_price = assets_positions
        .get(&collateral_denom)
        .ok_or(ContractError::CannotLiquidateWhenNoCollateralBalance {})?
        .asset_price;
    let debt_price = assets_positions
        .get(&debt_denom)
        .ok_or(ContractError::CannotLiquidateWhenNoDebtBalance {})?
        .asset_price;

    let mut response = Response::new();

    let user_debt_asset_total_debt =
        get_underlying_debt_amount(user_debt.amount_scaled, &debt_market, block_time)?;

    let (debt_amount_to_repay, collateral_amount_to_liquidate, refund_amount) =
        liquidation_compute_amounts(
            collateral_price,
            debt_price,
            config.close_factor,
            user_collateral_balance,
            collateral_market.liquidation_bonus,
            user_debt_asset_total_debt,
            sent_debt_asset_amount,
        )?;

    // 4. Update collateral positions and market depending on whether the liquidator elects to
    // receive ma_tokens or the underlying asset
    if receive_ma_token {
        response = process_ma_token_transfer_to_liquidator(
            deps.branch(),
            block_time,
            &user_addr,
            &info.sender,
            &collateral_denom,
            &collateral_market,
            collateral_amount_to_liquidate,
            response,
        )?;
    } else {
        response = process_underlying_asset_transfer_to_liquidator(
            deps.branch(),
            &env,
            &user_addr,
            &info.sender,
            &collateral_denom,
            &collateral_market,
            collateral_amount_to_liquidate,
            response,
        )?;
    }

    // if max collateral to liquidate equals the user's balance then unset collateral bit
    if collateral_amount_to_liquidate == user_collateral_balance {
        unset_bit(&mut user.collateral_assets, collateral_market.index)?;
        USERS.save(deps.storage, &user_addr, &user)?;
        response = response.add_event(build_collateral_position_changed_event(
            &collateral_denom,
            false,
            user_addr.to_string(),
        ));
    }

    // 5. Compute and update user new debt
    let user_debt_asset_debt_amount_after =
        user_debt_asset_total_debt.checked_sub(debt_amount_to_repay)?;
    let user_debt_asset_debt_amount_scaled_after = get_scaled_debt_amount(
        user_debt_asset_debt_amount_after,
        &debt_market,
        env.block.time.seconds(),
    )?;

    // Compute delta so it can be substracted to total debt
    let debt_amount_scaled_delta =
        user_debt.amount_scaled.checked_sub(user_debt_asset_debt_amount_scaled_after)?;

    user_debt.amount_scaled = user_debt_asset_debt_amount_scaled_after;

    DEBTS.save(deps.storage, (&debt_denom, &user_addr), &user_debt)?;

    let debt_market_debt_total_scaled_after =
        debt_market.debt_total_scaled.checked_sub(debt_amount_scaled_delta)?;

    // 6. Update markets depending on whether the collateral and debt markets are the same
    // and whether the liquidator receives ma_tokens (no change in liquidity) or underlying asset
    // (changes liquidity)
    if collateral_and_debt_are_the_same_asset {
        // NOTE: for the sake of clarity copy attributes from collateral market and
        // give generic naming. Debt market could have been used as well
        let mut asset_market_after = collateral_market;
        let denom = &collateral_denom;

        response = apply_accumulated_interests(
            &env,
            protocol_rewards_collector_address,
            &mut asset_market_after,
            response,
        )?;

        asset_market_after.debt_total_scaled = debt_market_debt_total_scaled_after;

        let mut less_liquidity = refund_amount;

        if !receive_ma_token {
            less_liquidity = less_liquidity.checked_add(collateral_amount_to_liquidate)?;
        };

        response = update_interest_rates(
            &deps,
            &env,
            &mut asset_market_after,
            less_liquidity,
            denom,
            response,
        )?;

        MARKETS.save(deps.storage, denom, &asset_market_after)?;
    } else {
        if !receive_ma_token {
            let mut collateral_market_after = collateral_market;

            response = apply_accumulated_interests(
                &env,
                protocol_rewards_collector_address,
                &mut collateral_market_after,
                response,
            )?;

            response = update_interest_rates(
                &deps,
                &env,
                &mut collateral_market_after,
                collateral_amount_to_liquidate,
                &collateral_denom,
                response,
            )?;

            MARKETS.save(deps.storage, &collateral_denom, &collateral_market_after)?;
        }

        let mut debt_market_after = debt_market;

        response = apply_accumulated_interests(
            &env,
            protocol_rewards_collector_address,
            &mut debt_market_after,
            response,
        )?;

        debt_market_after.debt_total_scaled = debt_market_debt_total_scaled_after;

        response = update_interest_rates(
            &deps,
            &env,
            &mut debt_market_after,
            refund_amount,
            &debt_denom,
            response,
        )?;

        MARKETS.save(deps.storage, &debt_denom, &debt_market_after)?;
    }

    // 7. Build response
    // refund sent amount in excess of actual debt amount to liquidate
    if refund_amount > Uint128::zero() {
        response =
            response.add_message(build_send_asset_msg(&info.sender, &debt_denom, refund_amount));
    }

    response = response
        .add_attribute("action", "liquidate")
        .add_attribute("collateral_denom", collateral_denom)
        .add_attribute("debt_denom", debt_denom)
        .add_attribute("user", user_addr.as_str())
        .add_attribute("liquidator", info.sender)
        .add_attribute("collateral_amount_liquidated", collateral_amount_to_liquidate.to_string())
        .add_attribute("debt_amount_repaid", debt_amount_to_repay.to_string())
        .add_attribute("refund_amount", refund_amount.to_string());
    Ok(response)
}

/// Transfer ma tokens from user to liquidator
/// Returns response with added messages and events
fn process_ma_token_transfer_to_liquidator(
    deps: DepsMut,
    block_time: u64,
    user_addr: &Addr,
    liquidator_addr: &Addr,
    collateral_denom: &str,
    collateral_market: &Market,
    collateral_amount_to_liquidate: Uint128,
    mut response: Response,
) -> StdResult<Response> {
    let mut liquidator = USERS.may_load(deps.storage, liquidator_addr)?.unwrap_or_default();

    // Set liquidator's deposited bit to true if not already true
    // NOTE: previous checks should ensure amount to be sent is not zero
    let liquidator_is_using_as_collateral =
        get_bit(liquidator.collateral_assets, collateral_market.index)?;
    if !liquidator_is_using_as_collateral {
        set_bit(&mut liquidator.collateral_assets, collateral_market.index)?;
        USERS.save(deps.storage, liquidator_addr, &liquidator)?;
        response = response.add_event(build_collateral_position_changed_event(
            collateral_denom,
            true,
            liquidator_addr.to_string(),
        ));
    }

    let collateral_amount_to_liquidate_scaled =
        get_scaled_liquidity_amount(collateral_amount_to_liquidate, collateral_market, block_time)?;

    response = response.add_message(CosmosMsg::Wasm(WasmMsg::Execute {
        contract_addr: collateral_market.ma_token_address.to_string(),
        msg: to_binary(&mars_outpost::ma_token::msg::ExecuteMsg::TransferOnLiquidation {
            sender: user_addr.to_string(),
            recipient: liquidator_addr.to_string(),
            amount: collateral_amount_to_liquidate_scaled,
        })?,
        funds: vec![],
    }));

    Ok(response)
}

/// Burn ma_tokens from user and send underlying asset to liquidator
/// Returns response with added messages and events
pub fn process_underlying_asset_transfer_to_liquidator(
    deps: DepsMut,
    env: &Env,
    user_addr: &Addr,
    liquidator_addr: &Addr,
    collateral_denom: &str,
    collateral_market: &Market,
    collateral_amount_to_liquidate: Uint128,
    mut response: Response,
) -> Result<Response, ContractError> {
    let block_time = env.block.time.seconds();

    // Ensure contract has enough collateral to send back underlying asset
    let contract_collateral_balance =
        deps.querier.query_balance(&env.contract.address, collateral_denom)?.amount;

    if contract_collateral_balance < collateral_amount_to_liquidate {
        return Err(ContractError::CannotLiquidateWhenNotEnoughCollateral {});
    }

    let collateral_amount_to_liquidate_scaled =
        get_scaled_liquidity_amount(collateral_amount_to_liquidate, collateral_market, block_time)?;

    response = response.add_message(CosmosMsg::Wasm(WasmMsg::Execute {
        contract_addr: collateral_market.ma_token_address.to_string(),
        msg: to_binary(&mars_outpost::ma_token::msg::ExecuteMsg::Burn {
            user: user_addr.to_string(),

            amount: collateral_amount_to_liquidate_scaled,
        })?,
        funds: vec![],
    }));

    response = response.add_message(build_send_asset_msg(
        liquidator_addr,
        collateral_denom,
        collateral_amount_to_liquidate,
    ));

    Ok(response)
}

/// Computes debt to repay (in debt asset),
/// collateral to liquidate (in collateral asset) and
/// amount to refund the liquidator (in debt asset)
fn liquidation_compute_amounts(
    collateral_price: Decimal,
    debt_price: Decimal,
    close_factor: Decimal,
    user_collateral_balance: Uint128,
    liquidation_bonus: Decimal,
    user_debt_asset_total_debt: Uint128,
    sent_debt_asset_amount: Uint128,
) -> StdResult<(Uint128, Uint128, Uint128)> {
    // Debt: Only up to a fraction of the total debt (determined by the close factor) can be
    // repayed.
    let max_repayable_debt = close_factor * user_debt_asset_total_debt;

    let mut debt_amount_to_repay = if sent_debt_asset_amount > max_repayable_debt {
        max_repayable_debt
    } else {
        sent_debt_asset_amount
    };

    // Collateral: debt to repay in base asset times the liquidation
    // bonus
    let debt_amount_to_repay_in_base_asset = debt_amount_to_repay * debt_price;
    let collateral_amount_to_liquidate_in_base_asset =
        debt_amount_to_repay_in_base_asset * (Decimal::one() + liquidation_bonus);
    let mut collateral_amount_to_liquidate = math::divide_uint128_by_decimal(
        collateral_amount_to_liquidate_in_base_asset,
        collateral_price,
    )?;

    // If collateral amount to liquidate is higher than user_collateral_balance,
    // liquidate the full balance and adjust the debt amount to repay accordingly
    if collateral_amount_to_liquidate > user_collateral_balance {
        collateral_amount_to_liquidate = user_collateral_balance;
        debt_amount_to_repay = math::divide_uint128_by_decimal(
            math::divide_uint128_by_decimal(
                collateral_amount_to_liquidate * collateral_price,
                debt_price,
            )?,
            Decimal::one() + liquidation_bonus,
        )?
    }

    let refund_amount = sent_debt_asset_amount - debt_amount_to_repay;

    Ok((debt_amount_to_repay, collateral_amount_to_liquidate, refund_amount))
}

/// Update (enable / disable) collateral asset for specific user
pub fn update_asset_collateral_status(
    deps: DepsMut,
    env: Env,
    info: MessageInfo,
    denom: String,
    enable: bool,
) -> Result<Response, ContractError> {
    let user_addr = info.sender;
    let mut user = USERS.may_load(deps.storage, &user_addr)?.unwrap_or_default();

    let mut events = vec![];

    let collateral_market = MARKETS.load(deps.storage, &denom)?;
    let has_collateral_asset = get_bit(user.collateral_assets, collateral_market.index)?;
    if !has_collateral_asset && enable {
        let collateral_ma_address = collateral_market.ma_token_address;
        let user_collateral_balance =
            cw20_get_balance(&deps.querier, collateral_ma_address, user_addr.clone())?;
        if user_collateral_balance > Uint128::zero() {
            // enable collateral asset
            set_bit(&mut user.collateral_assets, collateral_market.index)?;
            USERS.save(deps.storage, &user_addr, &user)?;
            events.push(build_collateral_position_changed_event(
                &denom,
                true,
                user_addr.to_string(),
            ));
        } else {
            return Err(ContractError::UserNoCollateralBalance {
                user_address: user_addr.to_string(),
                denom,
            });
        }
    } else if has_collateral_asset && !enable {
        // disable collateral asset
        unset_bit(&mut user.collateral_assets, collateral_market.index)?;

        // check health factor after disabling collateral
        let config = CONFIG.load(deps.storage)?;
        let oracle_addr = address_provider::helpers::query_address(
            deps.as_ref(),
            &config.address_provider_address,
            MarsContract::Oracle,
        )?;

        let (liquidatable, _) =
            assert_liquidatable(&deps.as_ref(), &env, &user, &user_addr, &oracle_addr)?;

        if liquidatable {
            return Err(ContractError::InvalidHealthFactorAfterDisablingCollateral {});
        }

        USERS.save(deps.storage, &user_addr, &user)?;
        events.push(build_collateral_position_changed_event(&denom, false, user_addr.to_string()));
    }

    let res = Response::new()
        .add_attribute("action", "update_asset_collateral_status")
        .add_attribute("user", user_addr.as_str())
        .add_attribute("denom", denom)
        .add_attribute("has_collateral", has_collateral_asset.to_string())
        .add_attribute("enable", enable.to_string())
        .add_events(events);
    Ok(res)
}

/// Update uncollateralized loan limit by a given amount in base asset
pub fn finalize_liquidity_token_transfer(
    deps: DepsMut,
    env: Env,
    info: MessageInfo,
    from_address: Addr,
    to_address: Addr,
    from_previous_balance: Uint128,
    to_previous_balance: Uint128,
    amount: Uint128,
) -> Result<Response, ContractError> {
    // Get liquidity token market
    let denom = MARKET_DENOMS_BY_MA_TOKEN.load(deps.storage, &info.sender)?;
    let market = MARKETS.load(deps.storage, &denom)?;

    // Check user health factor is above 1
    let mut from_user = USERS.load(deps.storage, &from_address)?;
    let config = CONFIG.load(deps.storage)?;
    let oracle_address = address_provider::helpers::query_address(
        deps.as_ref(),
        &config.address_provider_address,
        MarsContract::Oracle,
    )?;

    let (liquidatable, _) =
        assert_liquidatable(&deps.as_ref(), &env, &from_user, &from_address, &oracle_address)?;

    if liquidatable {
        return Err(ContractError::CannotTransferTokenWhenInvalidHealthFactor {});
    }

    let mut events = vec![];

    // Update users's positions
    if from_address != to_address {
        if from_previous_balance.checked_sub(amount)?.is_zero() {
            unset_bit(&mut from_user.collateral_assets, market.index)?;
            USERS.save(deps.storage, &from_address, &from_user)?;
            events.push(build_collateral_position_changed_event(
                &denom,
                false,
                from_address.to_string(),
            ))
        }

        if to_previous_balance.is_zero() && !amount.is_zero() {
            let mut to_user = USERS.may_load(deps.storage, &to_address)?.unwrap_or_default();
            set_bit(&mut to_user.collateral_assets, market.index)?;
            USERS.save(deps.storage, &to_address, &to_user)?;
            events.push(build_collateral_position_changed_event(
                &denom,
                true,
                to_address.to_string(),
            ))
        }
    }

    let res = Response::new()
        .add_attribute("action", "finalize_liquidity_token_transfer")
        .add_events(events);
    Ok(res)
}<|MERGE_RESOLUTION|>--- conflicted
+++ resolved
@@ -449,12 +449,7 @@
 pub fn deposit(
     deps: DepsMut,
     env: Env,
-<<<<<<< HEAD
     info: MessageInfo,
-=======
-    _info: MessageInfo,
-    sender_addr: Addr,
->>>>>>> 3c5fda5d
     on_behalf_of: Option<String>,
     denom: String,
     deposit_amount: Uint128,
@@ -462,11 +457,7 @@
     let user_addr = if let Some(address) = on_behalf_of {
         deps.api.addr_validate(&address)?
     } else {
-<<<<<<< HEAD
         info.sender.clone()
-=======
-        sender_addr.clone()
->>>>>>> 3c5fda5d
     };
 
     let mut market = MARKETS.load(deps.storage, &denom)?;
@@ -532,13 +523,8 @@
     response = response
         .add_attribute("action", "deposit")
         .add_attribute("denom", denom)
-<<<<<<< HEAD
         .add_attribute("sender", info.sender)
-        .add_attribute("user", user_address.as_str())
-=======
-        .add_attribute("sender", sender_addr)
         .add_attribute("user", user_addr.as_str())
->>>>>>> 3c5fda5d
         .add_attribute("amount", deposit_amount)
         .add_message(CosmosMsg::Wasm(WasmMsg::Execute {
             contract_addr: market.ma_token_address.into(),
@@ -862,20 +848,6 @@
     } else {
         info.sender.clone()
     };
-
-<<<<<<< HEAD
-    let mut market = MARKETS.load(deps.storage, &denom)?;
-
-    if !market.active {
-        return Err(ContractError::MarketNotActive {
-=======
-    // Cannot repay zero amount
-    if repay_amount.is_zero() {
-        return Err(ContractError::InvalidRepayAmount {
->>>>>>> 3c5fda5d
-            denom,
-        });
-    }
 
     // Check new debt
     let mut debt = DEBTS.load(deps.storage, (&denom, &user_address))?;
