<<<<<<< HEAD
use cosmwasm_std::{coin, Addr, Decimal};
use cw_it::{
    osmosis_test_tube::{Account, Bank, Gamm, Module, OsmosisTestApp, Wasm},
    test_tube::FeeSetting,
};
use mars_red_bank_types::swapper::ExecuteMsg;
use mars_swapper_base::ContractError;
use mars_swapper_osmosis::route::{OsmosisRoute, SwapAmountInRoute};
=======
use cosmwasm_std::{coin, Addr, Coin, Decimal};
use mars_swapper::ExecuteMsg;
use mars_swapper_base::ContractError;
use mars_swapper_osmosis::route::OsmosisRoute;
use osmosis_std::types::osmosis::poolmanager::v1beta1::SwapAmountInRoute;
use osmosis_test_tube::{Account, Bank, FeeSetting, Gamm, Module, OsmosisTestApp, Wasm};
>>>>>>> 1449b4b1

use crate::helpers::{
    assert_err, instantiate_contract, query_balance, swap_to_create_twap_records,
};

pub mod helpers;

#[test]
fn transfer_callback_only_internal() {
    let app = OsmosisTestApp::new();
    let wasm = Wasm::new(&app);

    let accs = app.init_accounts(&[coin(1_000_000_000_000, "uosmo")], 2).unwrap();
    let owner = &accs[0];
    let bad_guy = &accs[1];

    let contract_addr = instantiate_contract(&wasm, owner);

    let res_err = wasm
        .execute(
            &contract_addr,
            &ExecuteMsg::<OsmosisRoute>::TransferResult {
                recipient: Addr::unchecked(bad_guy.address()),
                denom_in: "mars".to_string(),
                denom_out: "osmo".to_string(),
            },
            &[],
            bad_guy,
        )
        .unwrap_err();

    assert_err(
        res_err,
        ContractError::Unauthorized {
            user: bad_guy.address(),
            action: "transfer result".to_string(),
        },
    );
}

#[test]
fn swap_exact_in_slippage_too_high() {
    let app = OsmosisTestApp::new();
    let wasm = Wasm::new(&app);

    let signer = app
        .init_account(&[coin(1_000_000_000_000, "uosmo"), coin(1_000_000_000_000, "umars")])
        .unwrap();
    let whale = app.init_account(&[coin(1_000_000, "umars"), coin(1_000_000, "uosmo")]).unwrap();

    let contract_addr = instantiate_contract(&wasm, &signer);

    let gamm = Gamm::new(&app);
    let pool_mars_osmo = gamm
        .create_basic_pool(&[coin(6_000_000, "umars"), coin(1_500_000, "uosmo")], &signer)
        .unwrap()
        .data
        .pool_id;

    swap_to_create_twap_records(&app, &signer, pool_mars_osmo, coin(10u128, "umars"), "uosmo");

    let route = OsmosisRoute(vec![SwapAmountInRoute {
        pool_id: pool_mars_osmo,
        token_out_denom: "uosmo".to_string(),
    }]);

    wasm.execute(
        &contract_addr,
        &ExecuteMsg::SetRoute {
            denom_in: "umars".to_string(),
            denom_out: "uosmo".to_string(),
            route,
        },
        &[],
        &signer,
    )
    .unwrap();

    // whale does a huge trade
    let res_err = wasm
        .execute(
            &contract_addr,
            &ExecuteMsg::<OsmosisRoute>::SwapExactIn {
                coin_in: coin(1_000_000, "umars"),
                denom_out: "uosmo".to_string(),
                slippage: Decimal::percent(5),
            },
            &[coin(1_000_000, "umars")],
            &whale,
        )
        .unwrap_err();

    println!("{:?}", res_err);

    assert_err(
        res_err,
        "uosmo token is lesser than min amount: calculated amount is lesser than min amount",
    )
}

#[test]
fn swap_exact_in_success() {
    let app = OsmosisTestApp::new();
    let wasm = Wasm::new(&app);

    let signer = app
        .init_account(&[coin(1_000_000_000_000, "uosmo"), coin(1_000_000_000_000, "umars")])
        .unwrap();
<<<<<<< HEAD
    let tx_fee = 250000u128;
    let user = app
        .init_account(&[coin(10_000, "umars"), coin(1_000_000, "uosmo")])
        .unwrap()
        .with_fee_setting(FeeSetting::Custom {
            amount: coin(tx_fee, "uosmo"),
            gas_limit: 10000000u64,
=======

    let tx_fee = 1_000_000u128;
    let user_osmo_starting_amount = 10_000_000u128;
    let user = app
        .init_account(&[coin(10_000, "umars"), coin(user_osmo_starting_amount, "uosmo")])
        .unwrap()
        .with_fee_setting(FeeSetting::Custom {
            amount: Coin::new(tx_fee, "uosmo"),
            gas_limit: tx_fee as u64,
>>>>>>> 1449b4b1
        });

    let contract_addr = instantiate_contract(&wasm, &signer);

    let gamm = Gamm::new(&app);
    let pool_mars_osmo = gamm
        .create_basic_pool(&[coin(6_000_000, "umars"), coin(1_500_000, "uosmo")], &signer)
        .unwrap()
        .data
        .pool_id;

    swap_to_create_twap_records(&app, &signer, pool_mars_osmo, coin(10u128, "umars"), "uosmo");

    wasm.execute(
        &contract_addr,
        &ExecuteMsg::SetRoute {
            denom_in: "umars".to_string(),
            denom_out: "uosmo".to_string(),
            route: OsmosisRoute(vec![SwapAmountInRoute {
                pool_id: pool_mars_osmo,
                token_out_denom: "uosmo".to_string(),
            }]),
        },
        &[],
        &signer,
    )
    .unwrap();

    let bank = Bank::new(&app);
    let osmo_balance = query_balance(&bank, &user.address(), "uosmo");
    let mars_balance = query_balance(&bank, &user.address(), "umars");
<<<<<<< HEAD
    assert_eq!(osmo_balance, 1_000_000);
=======
    assert_eq!(osmo_balance, user_osmo_starting_amount);
>>>>>>> 1449b4b1
    assert_eq!(mars_balance, 10_000);

    wasm.execute(
        &contract_addr,
        &ExecuteMsg::<OsmosisRoute>::SwapExactIn {
            coin_in: coin(10_000, "umars"),
            denom_out: "uosmo".to_string(),
            slippage: Decimal::percent(6),
        },
        &[coin(10_000, "umars")],
        &user,
    )
    .unwrap();

    // Assert user receives their new tokens
    let osmo_balance = query_balance(&bank, &user.address(), "uosmo");
    let mars_balance = query_balance(&bank, &user.address(), "umars");
<<<<<<< HEAD
    assert_eq!(osmo_balance, 1_000_000 + 2470 - tx_fee);
=======
    assert_eq!(osmo_balance, 2470 + user_osmo_starting_amount - tx_fee);
>>>>>>> 1449b4b1
    assert_eq!(mars_balance, 0);

    // Assert no tokens in contract left over
    let osmo_balance = query_balance(&bank, &contract_addr, "uosmo");
    let mars_balance = query_balance(&bank, &contract_addr, "umars");
    assert_eq!(osmo_balance, 0);
    assert_eq!(mars_balance, 0);
}<|MERGE_RESOLUTION|>--- conflicted
+++ resolved
@@ -1,4 +1,3 @@
-<<<<<<< HEAD
 use cosmwasm_std::{coin, Addr, Decimal};
 use cw_it::{
     osmosis_test_tube::{Account, Bank, Gamm, Module, OsmosisTestApp, Wasm},
@@ -7,14 +6,6 @@
 use mars_red_bank_types::swapper::ExecuteMsg;
 use mars_swapper_base::ContractError;
 use mars_swapper_osmosis::route::{OsmosisRoute, SwapAmountInRoute};
-=======
-use cosmwasm_std::{coin, Addr, Coin, Decimal};
-use mars_swapper::ExecuteMsg;
-use mars_swapper_base::ContractError;
-use mars_swapper_osmosis::route::OsmosisRoute;
-use osmosis_std::types::osmosis::poolmanager::v1beta1::SwapAmountInRoute;
-use osmosis_test_tube::{Account, Bank, FeeSetting, Gamm, Module, OsmosisTestApp, Wasm};
->>>>>>> 1449b4b1
 
 use crate::helpers::{
     assert_err, instantiate_contract, query_balance, swap_to_create_twap_records,
@@ -123,15 +114,6 @@
     let signer = app
         .init_account(&[coin(1_000_000_000_000, "uosmo"), coin(1_000_000_000_000, "umars")])
         .unwrap();
-<<<<<<< HEAD
-    let tx_fee = 250000u128;
-    let user = app
-        .init_account(&[coin(10_000, "umars"), coin(1_000_000, "uosmo")])
-        .unwrap()
-        .with_fee_setting(FeeSetting::Custom {
-            amount: coin(tx_fee, "uosmo"),
-            gas_limit: 10000000u64,
-=======
 
     let tx_fee = 1_000_000u128;
     let user_osmo_starting_amount = 10_000_000u128;
@@ -141,7 +123,6 @@
         .with_fee_setting(FeeSetting::Custom {
             amount: Coin::new(tx_fee, "uosmo"),
             gas_limit: tx_fee as u64,
->>>>>>> 1449b4b1
         });
 
     let contract_addr = instantiate_contract(&wasm, &signer);
@@ -173,11 +154,7 @@
     let bank = Bank::new(&app);
     let osmo_balance = query_balance(&bank, &user.address(), "uosmo");
     let mars_balance = query_balance(&bank, &user.address(), "umars");
-<<<<<<< HEAD
-    assert_eq!(osmo_balance, 1_000_000);
-=======
     assert_eq!(osmo_balance, user_osmo_starting_amount);
->>>>>>> 1449b4b1
     assert_eq!(mars_balance, 10_000);
 
     wasm.execute(
@@ -195,11 +172,7 @@
     // Assert user receives their new tokens
     let osmo_balance = query_balance(&bank, &user.address(), "uosmo");
     let mars_balance = query_balance(&bank, &user.address(), "umars");
-<<<<<<< HEAD
-    assert_eq!(osmo_balance, 1_000_000 + 2470 - tx_fee);
-=======
     assert_eq!(osmo_balance, 2470 + user_osmo_starting_amount - tx_fee);
->>>>>>> 1449b4b1
     assert_eq!(mars_balance, 0);
 
     // Assert no tokens in contract left over
