use std::collections::BTreeSet;

use cosmwasm_std::{
    to_json_binary, Addr, Coins, CosmosMsg, DepsMut, Env, MessageInfo, Response, StdResult, WasmMsg,
};
use mars_types::{
    account_nft::ExecuteMsg as NftExecuteMsg,
    credit_manager::{Action, CallbackMsg, LiquidateRequest},
    health::AccountKind,
    oracle::ActionKind,
};
use mars_vault::msg::{ExecuteMsg, ExtensionExecuteMsg};

use crate::{
    borrow::borrow,
    claim_astro_lp_rewards::claim_lp_rewards,
    claim_rewards::{claim_rewards, send_rewards},
    deposit::{assert_deposit_caps, deposit},
    error::{ContractError, ContractResult},
    health::{assert_max_ltv, query_health_state},
    hls::assert_hls_rules,
    lend::lend,
    liquidate::assert_not_self_liquidation,
    liquidate_astro_lp::liquidate_astro_lp,
    liquidate_deposit::liquidate_deposit,
    liquidate_lend::liquidate_lend,
    reclaim::reclaim,
    refund::refund_coin_balances,
    repay::{repay, repay_for_recipient},
<<<<<<< HEAD
    state::{ACCOUNT_KINDS, ACCOUNT_NFT, REENTRANCY_GUARD, VAULTS},
=======
    stake_astro_lp::stake_lp,
    state::{ACCOUNT_KINDS, ACCOUNT_NFT, REENTRANCY_GUARD},
>>>>>>> 5ed56737
    swap::swap_exact_in,
    unstake_astro_lp::unstake_lp,
    update_coin_balances::{update_coin_balance, update_coin_balance_after_vault_liquidation},
    utils::{assert_is_token_owner, get_account_kind},
    vault::{
        enter_vault, exit_vault, exit_vault_unlocked, liquidate_vault, request_vault_unlock,
        update_vault_coin_balance,
    },
    withdraw::withdraw,
    zap::{provide_liquidity, withdraw_liquidity},
};

pub fn create_credit_account(
    deps: &mut DepsMut,
    user: Addr,
    kind: AccountKind,
    account_id: Option<String>,
) -> ContractResult<(String, Response)> {
    let account_nft = ACCOUNT_NFT.load(deps.storage)?;

    let next_id = if let Some(ai) = account_id.clone() {
        ai
    } else {
        account_nft.query_next_id(&deps.querier)?
    };

    let mut msgs = vec![];
    let nft_mint_msg = CosmosMsg::Wasm(WasmMsg::Execute {
        contract_addr: account_nft.address().into(),
        funds: vec![],
        msg: to_json_binary(&NftExecuteMsg::Mint {
            user: user.to_string(),
            token_id: account_id,
        })?,
    });
    msgs.push(nft_mint_msg);

    if let AccountKind::FundManager {
        vault_addr,
    } = &kind
    {
        let vault = deps.api.addr_validate(vault_addr)?;

        VAULTS.save(deps.storage, &next_id, &vault)?;

        let bind_msg = CosmosMsg::Wasm(WasmMsg::Execute {
            contract_addr: vault.into(),
            funds: vec![],
            msg: to_json_binary(&ExecuteMsg::VaultExtension(
                ExtensionExecuteMsg::BindCreditManagerAccount {
                    account_id: next_id.clone(),
                },
            ))?,
        });
        msgs.push(bind_msg);
    }

    ACCOUNT_KINDS.save(deps.storage, &next_id, &kind)?;

    let response = Response::new()
        .add_messages(msgs)
        .add_attribute("action", "create_credit_account")
        .add_attribute("kind", kind.to_string())
        .add_attribute("account_id", next_id.clone());

    Ok((next_id, response))
}

pub fn dispatch_actions(
    mut deps: DepsMut,
    env: Env,
    info: MessageInfo,
    account_id: Option<String>,
    account_kind: Option<AccountKind>,
    actions: Vec<Action>,
) -> ContractResult<Response> {
    let mut response = Response::new();

    let account_id = match account_id {
        Some(acc_id) => {
            validate_account(&deps, &info, &acc_id, &actions)?;
            acc_id
        }
        None => {
            let (acc_id, res) = create_credit_account(
                &mut deps,
                info.sender.clone(),
                account_kind.unwrap_or(AccountKind::Default),
                None,
            )?;
            response = res;
            acc_id
        }
    };
    let account_id = &account_id;

    REENTRANCY_GUARD.try_lock(deps.storage)?;

    let mut callbacks: Vec<CallbackMsg> = vec![];
    let mut received_coins = Coins::try_from(info.funds)?;

    // deposit / repay actions don't require health check.
    // It allows users to save some positions in cases of extreme volatility.
    let no_health_check = actions.iter().all(|action| {
        matches!(
            action,
            Action::Deposit(..)
                | Action::Repay {
                    recipient_account_id: None,
                    ..
                }
        )
    });

    // If needed (i.e. if health check is required), we query the health state
    let prev_health_state = if !no_health_check {
        let health_state = query_health_state(deps.as_ref(), account_id, ActionKind::Default)?;
        Some(health_state)
    } else {
        None
    };

    // We use a Set to record all denoms whose deposited amount may go up as the
    // result of any action. We invoke the AssertDepositCaps callback in the end
    // to make sure that none of the deposit cap is exceeded.
    //
    // Additionally, we use a BTreeSet (instead of a Vec or HashSet) to ensure
    // uniqueness and determininism.
    //
    // There are a few actions that may result in an asset's deposit amount
    // going up:
    // - Deposit: we check the deposited denom
    // - SwapExactIn: we check the output denom
    // - ClaimRewards: we don't check here; the reward amount is likely small so
    //   won't have much impact; this is also difficult to handle given that now
    //   we have multi-rewards
    // - ExitVault/ExitVaultUnlocked: we don't check here; it isn't reasonable
    //   to not allow a user to exit a vault because deposit cap will be exceeded
    //
    // Note that Borrow/Lend/Reclaim does not impact total deposit amount,
    // because they simply move assets between Red Bank and Rover. We don't
    // check these actions.
    let mut denoms_for_cap_check = BTreeSet::new();

    for action in actions {
        match action {
            Action::Deposit(coin) => {
                response = deposit(&mut deps, response, account_id, &coin, &mut received_coins)?;
                // check the deposit cap of the deposited denom
                denoms_for_cap_check.insert(coin.denom);
            }
            Action::Withdraw(coin) => callbacks.push(CallbackMsg::Withdraw {
                account_id: account_id.to_string(),
                coin,
                recipient: info.sender.clone(),
            }),
            Action::WithdrawToWallet {
                coin,
                recipient,
            } => callbacks.push(CallbackMsg::Withdraw {
                account_id: account_id.to_string(),
                coin,
                recipient: deps.api.addr_validate(&recipient)?,
            }),
            Action::Borrow(coin) => callbacks.push(CallbackMsg::Borrow {
                account_id: account_id.to_string(),
                coin,
            }),
            Action::Repay {
                recipient_account_id,
                coin,
            } => {
                if let Some(recipient) = recipient_account_id {
                    callbacks.push(CallbackMsg::RepayForRecipient {
                        benefactor_account_id: account_id.to_string(),
                        recipient_account_id: recipient,
                        coin,
                    })
                } else {
                    callbacks.push(CallbackMsg::Repay {
                        account_id: account_id.to_string(),
                        coin,
                    })
                }
            }
            Action::Lend(coin) => callbacks.push(CallbackMsg::Lend {
                account_id: account_id.to_string(),
                coin,
            }),
            Action::Reclaim(coin) => callbacks.push(CallbackMsg::Reclaim {
                account_id: account_id.to_string(),
                coin,
            }),
            Action::ClaimRewards {} => callbacks.push(CallbackMsg::ClaimRewards {
                account_id: account_id.to_string(),
                recipient: info.sender.clone(),
            }),
            Action::EnterVault {
                vault,
                coin,
            } => callbacks.push(CallbackMsg::EnterVault {
                account_id: account_id.to_string(),
                vault: vault.check(deps.api)?,
                coin,
            }),
            Action::Liquidate {
                liquidatee_account_id,
                debt_coin,
                request,
            } => match request {
                LiquidateRequest::Deposit(denom) => callbacks.push(CallbackMsg::Liquidate {
                    liquidator_account_id: account_id.to_string(),
                    liquidatee_account_id: liquidatee_account_id.to_string(),
                    debt_coin,
                    request: LiquidateRequest::Deposit(denom),
                }),
                LiquidateRequest::Lend(denom) => callbacks.push(CallbackMsg::Liquidate {
                    liquidator_account_id: account_id.to_string(),
                    liquidatee_account_id: liquidatee_account_id.to_string(),
                    debt_coin,
                    request: LiquidateRequest::Lend(denom),
                }),
                LiquidateRequest::Vault {
                    request_vault,
                    position_type,
                } => callbacks.push(CallbackMsg::Liquidate {
                    liquidator_account_id: account_id.to_string(),
                    liquidatee_account_id: liquidatee_account_id.to_string(),
                    debt_coin,
                    request: LiquidateRequest::Vault {
                        request_vault: request_vault.check(deps.api)?,
                        position_type,
                    },
                }),
                LiquidateRequest::StakedAstroLp(lp_denom) => {
                    callbacks.push(CallbackMsg::Liquidate {
                        liquidator_account_id: account_id.to_string(),
                        liquidatee_account_id: liquidatee_account_id.to_string(),
                        debt_coin,
                        request: LiquidateRequest::StakedAstroLp(lp_denom),
                    })
                }
            },
            Action::SwapExactIn {
                coin_in,
                denom_out,
                slippage,
                route,
            } => {
                callbacks.push(CallbackMsg::SwapExactIn {
                    account_id: account_id.to_string(),
                    coin_in,
                    denom_out: denom_out.clone(),
                    slippage,
                    route,
                });
                // check the deposit cap of the swap output denom
                denoms_for_cap_check.insert(denom_out);
            }
            Action::ExitVault {
                vault,
                amount,
            } => callbacks.push(CallbackMsg::ExitVault {
                account_id: account_id.to_string(),
                vault: vault.check(deps.api)?,
                amount,
            }),
            Action::RequestVaultUnlock {
                vault,
                amount,
            } => callbacks.push(CallbackMsg::RequestVaultUnlock {
                account_id: account_id.to_string(),
                vault: vault.check(deps.api)?,
                amount,
            }),
            Action::ExitVaultUnlocked {
                id,
                vault,
            } => callbacks.push(CallbackMsg::ExitVaultUnlocked {
                account_id: account_id.to_string(),
                vault: vault.check(deps.api)?,
                position_id: id,
            }),
            Action::ProvideLiquidity {
                coins_in,
                lp_token_out,
                slippage,
            } => callbacks.push(CallbackMsg::ProvideLiquidity {
                account_id: account_id.to_string(),
                lp_token_out,
                coins_in,
                slippage,
            }),
            Action::WithdrawLiquidity {
                lp_token,
                slippage,
            } => callbacks.push(CallbackMsg::WithdrawLiquidity {
                account_id: account_id.to_string(),
                lp_token,
                slippage,
            }),
            Action::StakeAstroLp {
                lp_token,
            } => callbacks.push(CallbackMsg::StakeAstroLp {
                account_id: account_id.to_string(),
                lp_token,
            }),
            Action::UnstakeAstroLp {
                lp_token,
            } => callbacks.push(CallbackMsg::UnstakeAstroLp {
                account_id: account_id.to_string(),
                lp_token,
            }),
            Action::ClaimAstroLpRewards {
                lp_denom,
            } => callbacks.push(CallbackMsg::ClaimAstroLpRewards {
                account_id: account_id.to_string(),
                lp_denom,
            }),
            Action::RefundAllCoinBalances {} => {
                callbacks.push(CallbackMsg::RefundAllCoinBalances {
                    account_id: account_id.to_string(),
                })
            }
        }
    }

    // after all deposits have been handled, we assert that the `received_natives` list is empty
    // this way, we ensure that the user does not send any extra fund which will get lost in the contract
    if !received_coins.is_empty() {
        return Err(ContractError::ExtraFundsReceived(received_coins));
    }

    // Ensures the account state abides by the rules of the HLS account kind
    let kind = get_account_kind(deps.storage, account_id)?;
    if kind == AccountKind::HighLeveredStrategy {
        callbacks.push(CallbackMsg::AssertHlsRules {
            account_id: account_id.to_string(),
        });
    }

    if let Some(phs) = prev_health_state {
        // After user selected actions, we assert LTV is either:
        // - Healthy, if prior to actions MaxLTV health factor >= 1 or None
        // - Not further weakened, if prior to actions MaxLTV health factor < 1
        // Else, throw error and revert all actions
        callbacks.push(CallbackMsg::AssertMaxLTV {
            account_id: account_id.to_string(),
            prev_health_state: phs,
        });
    }

    callbacks.extend([
        // After user selected actions, we assert that the relevant deposit caps
        // are not exceeded.
        CallbackMsg::AssertDepositCaps {
            denoms: denoms_for_cap_check,
        },
        // Removes guard so that subsequent action dispatches can be made
        CallbackMsg::RemoveReentrancyGuard {},
    ]);

    let callback_msgs = callbacks
        .iter()
        .map(|callback| callback.into_cosmos_msg(&env.contract.address))
        .collect::<StdResult<Vec<CosmosMsg>>>()?;

    Ok(response
        .add_messages(callback_msgs)
        .add_attribute("action", "rover/execute/update_credit_account")
        .add_attribute("account_id", account_id.to_string()))
}

fn validate_account(
    deps: &DepsMut,
    info: &MessageInfo,
    acc_id: &String,
    actions: &[Action],
) -> Result<(), ContractError> {
    let kind = get_account_kind(deps.storage, acc_id)?;
    match kind {
        // Fund manager wallet can interact with the account managing the vault funds.
        // This wallet can't deposit/withdraw from the account directly.
        AccountKind::FundManager {
            vault_addr,
        } if info.sender != vault_addr => {
            assert_is_token_owner(deps, &info.sender, acc_id)?;

            let actions_not_allowed = actions.iter().any(|action| {
                matches!(
                    action,
                    Action::Deposit(..)
                        | Action::Withdraw(..)
                        | Action::RefundAllCoinBalances {}
                        | Action::WithdrawToWallet { .. }
                )
            });
            if actions_not_allowed {
                return Err(ContractError::Unauthorized {
                    user: acc_id.to_string(),
                    action: "deposit, withdraw, refund_all_coin_balances, withdraw_to_wallet"
                        .to_string(),
                });
            }
        }
        // Fund manager vault can interact with the account managed by the fund manager wallet.
        // This vault can use the account without any restrictions.
        AccountKind::FundManager {
            ..
        } => {}
        AccountKind::Default | AccountKind::HighLeveredStrategy => {
            assert_is_token_owner(deps, &info.sender, acc_id)?
        }
    }

    Ok(())
}

pub fn execute_callback(
    deps: DepsMut,
    info: MessageInfo,
    env: Env,
    callback: CallbackMsg,
) -> ContractResult<Response> {
    if info.sender != env.contract.address {
        return Err(ContractError::ExternalInvocation);
    }
    match callback {
        CallbackMsg::Withdraw {
            account_id,
            coin,
            recipient,
        } => withdraw(deps, &account_id, &coin, recipient),
        CallbackMsg::Borrow {
            coin,
            account_id,
        } => borrow(deps, &account_id, coin),
        CallbackMsg::Repay {
            account_id,
            coin,
        } => repay(deps, &account_id, &coin),
        CallbackMsg::RepayForRecipient {
            benefactor_account_id,
            recipient_account_id,
            coin,
        } => repay_for_recipient(deps, env, &benefactor_account_id, &recipient_account_id, coin),
        CallbackMsg::Lend {
            account_id,
            coin,
        } => lend(deps, &account_id, &coin),
        CallbackMsg::Reclaim {
            account_id,
            coin,
        } => reclaim(deps, &account_id, &coin),
        CallbackMsg::ClaimRewards {
            account_id,
            recipient,
        } => claim_rewards(deps, env, &account_id, recipient),
        CallbackMsg::AssertMaxLTV {
            account_id,
            prev_health_state,
        } => assert_max_ltv(deps.as_ref(), &account_id, prev_health_state),
        CallbackMsg::AssertDepositCaps {
            denoms,
        } => assert_deposit_caps(deps.as_ref(), denoms),
        CallbackMsg::EnterVault {
            account_id,
            vault,
            coin,
        } => enter_vault(deps, &env.contract.address, &account_id, vault, &coin),
        CallbackMsg::UpdateVaultCoinBalance {
            vault,
            account_id,
            previous_total_balance,
        } => update_vault_coin_balance(
            deps,
            vault,
            &account_id,
            previous_total_balance,
            &env.contract.address,
        ),
        CallbackMsg::Liquidate {
            liquidator_account_id,
            liquidatee_account_id,
            debt_coin,
            request,
        } => {
            assert_not_self_liquidation(&liquidator_account_id, &liquidatee_account_id)?;
            match request {
                LiquidateRequest::Deposit(request_coin_denom) => liquidate_deposit(
                    deps,
                    env,
                    &liquidator_account_id,
                    &liquidatee_account_id,
                    debt_coin,
                    &request_coin_denom,
                ),
                LiquidateRequest::Lend(request_coin_denom) => liquidate_lend(
                    deps,
                    env,
                    &liquidator_account_id,
                    &liquidatee_account_id,
                    debt_coin,
                    &request_coin_denom,
                ),
                LiquidateRequest::Vault {
                    request_vault,
                    position_type,
                } => liquidate_vault(
                    deps,
                    env,
                    &liquidator_account_id,
                    &liquidatee_account_id,
                    debt_coin,
                    request_vault,
                    position_type,
                ),
                LiquidateRequest::StakedAstroLp(request_coin_denom) => liquidate_astro_lp(
                    deps,
                    env,
                    &liquidator_account_id,
                    &liquidatee_account_id,
                    debt_coin,
                    &request_coin_denom,
                ),
            }
        }
        CallbackMsg::SwapExactIn {
            account_id,
            coin_in,
            denom_out,
            slippage,
            route,
        } => swap_exact_in(deps, env, &account_id, &coin_in, &denom_out, slippage, route),
        CallbackMsg::UpdateCoinBalance {
            account_id,
            previous_balance,
            change,
        } => update_coin_balance(deps, env, &account_id, previous_balance, change),
        CallbackMsg::UpdateCoinBalanceAfterVaultLiquidation {
            account_id,
            previous_balance,
            protocol_fee,
        } => update_coin_balance_after_vault_liquidation(
            deps,
            env,
            &account_id,
            &previous_balance,
            protocol_fee,
        ),
        CallbackMsg::ExitVault {
            account_id,
            vault,
            amount,
        } => exit_vault(deps, env, &account_id, vault, amount),
        CallbackMsg::RequestVaultUnlock {
            account_id,
            vault,
            amount,
        } => request_vault_unlock(deps, &account_id, vault, amount),
        CallbackMsg::ExitVaultUnlocked {
            account_id,
            vault,
            position_id,
        } => exit_vault_unlocked(deps, env, &account_id, vault, position_id),
        CallbackMsg::ProvideLiquidity {
            account_id,
            coins_in,
            lp_token_out,
            slippage,
        } => provide_liquidity(deps, env, &account_id, coins_in, &lp_token_out, slippage),
        CallbackMsg::WithdrawLiquidity {
            account_id,
            lp_token,
            slippage,
        } => withdraw_liquidity(deps, env, &account_id, &lp_token, slippage),
        CallbackMsg::RefundAllCoinBalances {
            account_id,
        } => refund_coin_balances(deps, env, &account_id),
        CallbackMsg::AssertHlsRules {
            account_id,
        } => assert_hls_rules(deps.as_ref(), &account_id),
        CallbackMsg::RemoveReentrancyGuard {} => {
            REENTRANCY_GUARD.try_unlock(deps.storage)?;
            Ok(Response::new().add_attribute("action", "remove_reentrancy_guard"))
        }
        CallbackMsg::SendRewardsToAddr {
            account_id,
            previous_balances,
            recipient,
        } => send_rewards(deps, &env.contract.address, &account_id, recipient, previous_balances),
        CallbackMsg::StakeAstroLp {
            account_id,
            lp_token,
        } => stake_lp(deps, &account_id, lp_token),
        CallbackMsg::UnstakeAstroLp {
            account_id,
            lp_token,
        } => unstake_lp(deps, &account_id, lp_token),
        CallbackMsg::ClaimAstroLpRewards {
            account_id,
            lp_denom,
        } => claim_lp_rewards(deps, &account_id, &lp_denom),
    }
}<|MERGE_RESOLUTION|>--- conflicted
+++ resolved
@@ -27,12 +27,8 @@
     reclaim::reclaim,
     refund::refund_coin_balances,
     repay::{repay, repay_for_recipient},
-<<<<<<< HEAD
+    stake_astro_lp::stake_lp,
     state::{ACCOUNT_KINDS, ACCOUNT_NFT, REENTRANCY_GUARD, VAULTS},
-=======
-    stake_astro_lp::stake_lp,
-    state::{ACCOUNT_KINDS, ACCOUNT_NFT, REENTRANCY_GUARD},
->>>>>>> 5ed56737
     swap::swap_exact_in,
     unstake_astro_lp::unstake_lp,
     update_coin_balances::{update_coin_balance, update_coin_balance_after_vault_liquidation},
