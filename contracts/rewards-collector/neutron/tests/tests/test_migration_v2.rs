--- conflicted
+++ resolved
@@ -1,16 +1,15 @@
-use cosmwasm_std::{attr, testing::mock_env, Event};
+use cosmwasm_std::{attr, testing::mock_env, Empty, Event};
 use cw2::{ContractVersion, VersionError};
 use mars_rewards_collector_base::ContractError;
 use mars_rewards_collector_neutron::entry::migrate;
 use mars_testing::mock_dependencies;
-use mars_types::rewards_collector::NeutronMigrateMsg;
 
 #[test]
 fn wrong_contract_name() {
     let mut deps = mock_dependencies(&[]);
     cw2::set_contract_version(deps.as_mut().storage, "contract_xyz", "1.2.0").unwrap();
 
-    let err = migrate(deps.as_mut(), mock_env(), NeutronMigrateMsg::V1_2_0ToV2_0_2 {}).unwrap_err();
+    let err = migrate(deps.as_mut(), mock_env(), Empty {}).unwrap_err();
 
     assert_eq!(
         err,
@@ -31,7 +30,7 @@
     )
     .unwrap();
 
-    let err = migrate(deps.as_mut(), mock_env(), NeutronMigrateMsg::V1_2_0ToV2_0_2 {}).unwrap_err();
+    let err = migrate(deps.as_mut(), mock_env(), Empty {}).unwrap_err();
 
     assert_eq!(
         err,
@@ -52,27 +51,19 @@
     )
     .unwrap();
 
-    let res = migrate(deps.as_mut(), mock_env(), NeutronMigrateMsg::V1_2_0ToV2_0_2 {}).unwrap();
+    let res = migrate(deps.as_mut(), mock_env(), Empty {}).unwrap();
 
     assert_eq!(res.messages, vec![]);
     assert_eq!(res.events, vec![] as Vec<Event>);
     assert!(res.data.is_none());
     assert_eq!(
         res.attributes,
-<<<<<<< HEAD
-        vec![attr("action", "migrate"), attr("from_version", "1.2.0"), attr("to_version", "2.0.2")]
-=======
         vec![attr("action", "migrate"), attr("from_version", "1.2.0"), attr("to_version", "2.1.0")]
->>>>>>> 73b0a875
     );
 
     let new_contract_version = ContractVersion {
         contract: "crates.io:mars-rewards-collector-neutron".to_string(),
-<<<<<<< HEAD
-        version: "2.0.2".to_string(),
-=======
         version: "2.1.0".to_string(),
->>>>>>> 73b0a875
     };
     assert_eq!(cw2::get_contract_version(deps.as_ref().storage).unwrap(), new_contract_version);
 }