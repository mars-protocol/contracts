--- conflicted
+++ resolved
@@ -5,28 +5,16 @@
     IbcTimeout, IbcTimeoutBlock, MessageInfo, Order, Response, StdResult, Uint128, WasmMsg,
 };
 use cw_storage_plus::{Bound, Item, Map};
-<<<<<<< HEAD
-use mars_owner::OwnerInit::SetInitialOwner;
-use mars_owner::{Owner, OwnerUpdate};
-
-use mars_outpost::address_provider::{self, MarsAddressType};
-use mars_outpost::helpers::option_string_to_addr;
-use mars_outpost::red_bank;
-use mars_outpost::rewards_collector::{
-    Config, ConfigResponse, ExecuteMsg, InstantiateMsg, QueryMsg, RouteResponse, RoutesResponse,
-    UpdateConfig,
-=======
 use mars_outpost::{
     address_provider::{self, MarsAddressType},
-    error::MarsError,
     helpers::{option_string_to_addr, validate_native_denom},
     red_bank,
     rewards_collector::{
-        Config, CreateOrUpdateConfig, ExecuteMsg, InstantiateMsg, QueryMsg, RouteResponse,
-        RoutesResponse,
+        Config, ConfigResponse, ExecuteMsg, InstantiateMsg, QueryMsg, RouteResponse,
+        RoutesResponse, UpdateConfig,
     },
->>>>>>> c06c18f5
 };
+use mars_owner::{Owner, OwnerInit::SetInitialOwner, OwnerUpdate};
 
 use crate::{
     helpers::{stringify_option_amount, unwrap_option_amount},
