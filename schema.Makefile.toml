[tasks.generate-all-schemas]
script_runner = "@rust"
script = '''
use std::fs;
use std::process::Command;

fn main() -> std::io::Result<()> {
    fs::remove_dir_all("schema");
    fs::remove_dir_all("schemas");
    fs::create_dir("schemas")?;
    println!("Done");

    let contracts = vec![
        "mars-address-provider",
        "mars-incentives",
        "mars-red-bank",
<<<<<<< HEAD
        "mars-rewards-collector-base",
=======
        "mars-rewards-collector",
        "mars-params",
>>>>>>> 4cd795ca
        "mars-swapper-osmosis",
        "mars-swapper-astroport",
        "mars-oracle-osmosis",
        "mars-oracle-wasm",
    ];

    for contract in contracts {
        println!("{}", contract);

        let output = Command::new("cargo")
            .arg("run")
            .arg("--package")
            .arg(contract)
            .arg("--example")
            .arg("schema")
            .output()
            .expect("failed to execute process");

        println!("status: {}", output.status);
        println!("stdout: {}", String::from_utf8_lossy(&output.stdout));
        println!("stderr: {}", String::from_utf8_lossy(&output.stderr));

        fs::create_dir(format!("schemas/{}", contract))?;

        fs::rename(
            format!("schema/{}.json", contract),
            format!("schemas/{}/{}.json", contract, contract),
        )?;
    }

    fs::remove_dir_all("schema");

    Ok(())
}
'''<|MERGE_RESOLUTION|>--- conflicted
+++ resolved
@@ -14,12 +14,8 @@
         "mars-address-provider",
         "mars-incentives",
         "mars-red-bank",
-<<<<<<< HEAD
         "mars-rewards-collector-base",
-=======
-        "mars-rewards-collector",
         "mars-params",
->>>>>>> 4cd795ca
         "mars-swapper-osmosis",
         "mars-swapper-astroport",
         "mars-oracle-osmosis",
